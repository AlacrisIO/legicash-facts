--- conflicted
+++ resolved
@@ -1,12 +1,5 @@
 { "host" : "127.0.0.1",
   "port" : 8095,
-<<<<<<< HEAD
-  "contract_address": "0xd1fe5c3cee55cdbcc2a39e0af40de214a8f11add",
-  "code_hash": "0xd7bf90da607529145d93157e7e3876074f51e9d7f10bc64a282bbe5149a2350a",
-  "creation_hash": "0xe5fb337eccf3f627c4e4dc1506bcc7d9e5a3da7e27cbcef01688e795d3ae1055",
-  "creation_block": 28,
-=======
->>>>>>> 3ab3bea8
   "operator": {
       "nickname": "Trent",
       "address": "0xf47408143d327e4bc6a87ef4a70a4e0af09b9a1c"
