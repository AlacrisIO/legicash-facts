--- conflicted
+++ resolved
@@ -13,11 +13,7 @@
       "num_timestamps" : 100000,
       "delay_wait_ethereum_watch_in_seconds" : 1,
       "challenge_duration_in_seconds" : 5,
-<<<<<<< HEAD
-      "period_state_update" : 25
-=======
       "state_update_period_in_seconds" : 25
->>>>>>> b2bfac6d
   },
   "fee_schedule_config" : {
       "deposit_fee" : "10000000000000",
