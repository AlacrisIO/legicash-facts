--- conflicted
+++ resolved
@@ -12,13 +12,9 @@
   "sidechain_config" : {
       "num_timestamps" : 100000,
       "delay_wait_ethereum_watch_in_seconds" : 1,
-<<<<<<< HEAD
-      "challenge_duration_in_seconds" : 5,
+      "challenge_period_in_blocks" : 2,
       "use_contract_address_file" : 0,
       "contract_address" : "0x00000",
-=======
-      "challenge_period_in_blocks" : 2,
->>>>>>> fd2648d9
       "state_update_period_in_seconds" : 25
   },
   "fee_schedule_config" : {
