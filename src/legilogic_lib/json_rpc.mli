--- conflicted
+++ resolved
@@ -57,7 +57,6 @@
 
     The remainder of the space is available for application defined errors.
 *)
-<<<<<<< HEAD
 
 val invalid_request:  yojson -> exn (* -32600 The JSON sent is not a valid Request object. *)
 val method_not_found: string -> exn (* -32601 The method does not exist / is not available. *)
@@ -67,12 +66,4 @@
                                               occurred on the server while parsing the JSON text. *)
 
 (** other Server errrors: -32000 to -32099 *)
-=======
-val parse_error : exn -> exn (* -32700 Invalid JSON was received by the server. An error occurred on the server while parsing the JSON text. *)
-val invalid_request : yojson -> exn (* -32600 The JSON sent is not a valid Request object. *)
-val method_not_found : string -> exn (* -32601 The method does not exist / is not available. *)
-val invalid_params : yojson -> exn (* -32602 Invalid method parameter(s). *)
-val internal_error : exn -> exn (* -32603 Internal JSON-RPC error. *)
-(** other Server errrors: -32000 to -32099 *)
 
->>>>>>> ad9be3fa
