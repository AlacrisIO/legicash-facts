--- conflicted
+++ resolved
@@ -20,7 +20,6 @@
 exception Malformed_response of string * exn
 exception Bad_status of Code.status_code
 
-<<<<<<< HEAD
 let yojson_noargs = fun () -> `Null
 let yojson_0args = fun () -> `List []
 let yojson_1arg f = fun x -> `List [f x]
@@ -30,17 +29,9 @@
 let yojson_4args f g h k = fun (x, y, z, t) -> `List [f x; g y; h z; k t]
 
 
-let () = Printexc.register_printer (function
-             | Rpc_error e ->
-		let str_err : string = e.message in
-                let str_ret : string = Printf.sprintf "Rpc_error(%s)" str_err in
-                Some str_ret
-             | _ -> None)
-=======
 let () = Printexc.register_printer @@ function
   | Rpc_error e -> Some (Printf.sprintf "Rpc_error(%s)" e.message)
   | _           -> None
->>>>>>> 734a0830
 
 (** Type of a JSON-RPC request. *)
 type request =
