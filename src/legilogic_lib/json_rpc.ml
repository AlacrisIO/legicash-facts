open Cohttp
open Cohttp_lwt_unix

open Lib
open Yojsoning
open Action
open Lwt_exn

[@@@warning "-32"]
type error =
  { code:    int
  ; message: string
  ; data:    yojson [@default `Null]
  } [@@deriving yojson, show]

exception Timeout
exception Malformed_request  of exn
exception Rpc_error          of error
exception Malformed_response of string * exn
exception Bad_status         of Code.status_code

let yojson_noargs = fun () -> `Null
let yojson_0args = fun () -> `List []
let yojson_1arg f = fun x -> `List [f x]
let yojson_singlearg f = fun x -> f x
let yojson_2args f g = fun (x, y) -> `List [f x; g y]
let yojson_3args f g h = fun (x, y, z) -> `List [f x; g y; h z]
let yojson_4args f g h k = fun (x, y, z, t) -> `List [f x; g y; h z; k t]


let () = Printexc.register_printer @@ function
  | Rpc_error e -> Some (Printf.sprintf "Rpc_error(%s)" e.message)
  | _           -> None

(** Type of a JSON-RPC request. *)
type request =
  { json_rpc_version: string [@key "jsonrpc"] (* Must be "2.0" *)
  ; method_name:      string [@key "method"]
  ; params:           yojson
  ; id:               yojson (* SHOULD be an integer *)
  } [@@deriving yojson, show]

(** Type of a successful JSON-RPC response. *)
type result_response =
  { jsonrpc: string
  ; result:  yojson
  ; id:      yojson
  } [@@deriving yojson, show]

(** Type of a failed JSON-RPC response. *)
type error_response =
  { jsonrpc: string
  ; error:   error
  ; id:      yojson
  } [@@deriving yojson, show]

let json_rpc_version = "2.0"

(* Global counter to correlate responses and answers in logs. *)
let id_counter  = make_counter ()
let rpc_timeout = 10.0
let rpc_log     = ref true

let exn_to_yojson = function
  | Rpc_error e -> error_to_yojson e
  | e           -> `String (Printexc.to_string e)

let exn_of_yojson yo =
  let open OrString in
  (error_of_yojson yo >>| fun e -> Rpc_error e)
    >>=| fun () -> match yo with
      | `String s -> Ok (Internal_error s)
      | _ -> Error (Printf.sprintf "bad exn json: %s" (string_of_yojson yo))

let parse_error e =
  Rpc_error { code    = -32700
            ; message = "An error occurred on the server while parsing the JSON text."
            ; data    = exn_to_yojson e }

let invalid_request request =
  Rpc_error { code    = -32600
            ; message = "The JSON sent is not a valid Request object."
            ; data    = request }

let method_not_found name =
  Rpc_error { code    = -32601
            ; message = "The method does not exist / is not available."
            ; data    = `Assoc [("method", `String name)] }

let invalid_params params =
  Rpc_error { code    = -32602
            ; message = "Invalid method parameter(s)."
            ; data    = params }

let internal_error exn =
  Rpc_error { code    = -32603
            ; message = "Internal JSON-RPC error."
            ; data    = `String (Printexc.to_string exn) }

(* Additional RPC errors:
   let application_error ... = ... -32500 ...
   let system_error      ... = ... -32400 ...
   let transport_error   ... = ... -32300 ...
*)

<<<<<<< HEAD
let make_request method_name encoded params =
  (try Ok (encoded params) with e -> Error (Malformed_request e))
=======

let make_request : string -> ('a -> yojson) -> 'a -> request Lwt_exn.t =
  fun method_name param_encoder params ->
    (try Ok (param_encoder params) with e -> Error (Malformed_request e))
>>>>>>> ad9be3fa
    |> Lwt.return
    >>= fun params ->
      let id = `Int (id_counter ())
      in return {json_rpc_version; method_name; params; id}

let decode_response decoded request_id response =
    let rec mal exn =
      fail (Malformed_response (response, exn))

    and checking jsonrpc x id =
      if not (jsonrpc = json_rpc_version) then
        mal (Internal_error "bad json_rpc_version")
      else if not (id = request_id) then
        mal (Internal_error "bad id")
      else
        return x

    in trying (catching_arr yojson_of_string) response
      >>= handling mal
      >>= fun response_json ->
        response_json
          |> trying (catching_arr (result_response_of_yojson >> OrString.get))

      >>= handling (fun _ ->
        response_json
           |> trying (catching_arr (error_response_of_yojson >> OrString.get))
          >>= handling mal
          >>= fun {jsonrpc; error; id} -> checking jsonrpc error id
          >>= fun e                    -> fail (Rpc_error e))

      >>= fun {jsonrpc; result; id} -> checking jsonrpc result id
      >>= trying (catching_arr decoded)
      >>= handling mal


let json_rpc server
             method_name
             result_decoder
             param_encoder
             ?(timeout=rpc_timeout)
             ?(log=(!rpc_log))
             params =

  let process r =
    let request_str = r |> request_to_yojson |> string_of_yojson in

    if log then
      Logging.log "Sending rpc request to %s: %s" (Uri.to_string server) request_str;

    let timeout_thread =
      catching_lwt Lwt_unix.sleep timeout >>= fun () -> fail Timeout in

    let post_thread =
      let body    = Cohttp_lwt__.Body.of_string request_str
      and headers = Cohttp.Header.add (Cohttp.Header.init ())
                                      "Content-Type" "application/json"

      in catching_lwt (Client.post ~body ~headers) server
        >>= fun (resp, body) ->
          let status = Response.status resp
          in (try ignore (Code.code_of_status status); return ()
              with _ -> fail (Bad_status status))
        >>= fun () ->
          catching_lwt Cohttp_lwt.Body.to_string body
        >>= fun response_str ->
          if log then Logging.log "Receiving rpc response from %s: %s"
            (Uri.to_string server)
            response_str;
          decode_response result_decoder r.id response_str

    in Lwt.pick [timeout_thread; post_thread]

  in make_request method_name param_encoder params
    >>= process


module Test = struct

  let%test "encode stuff" =
    let id = id_counter ~increment:0 ()
    in Lwt_main.run (make_request "foo" identity (`Int 42) >>= Lwt_exn.arr request_to_yojson)
      = Ok (`Assoc [ ("jsonrpc", `String "2.0")
                   ; ("method",  `String "foo")
                   ; ("params",  `Int 42)
                   ; ("id",      `Int id)
                   ])

  let%test "decode result" =
    Lwt_main.run (decode_response
        YoJson.to_int
        (`Int 42)
        {|{ "jsonrpc": "2.0", "result": 1776, "id": 42 }|})
      |> OrExn.get
      |> (=) 1776

  let%test "decode error 1" =
    let res =
      {|{ "jsonrpc": "2.0", "error": { "code": -151, "message": "foo", "data": [1] }, "id": 42 }|}

    in Lwt_main.run (decode_response YoJson.to_int (`Int 42) res)
      = Error (Rpc_error {code=(-151); message="foo"; data=`List [`Int 1]})

  let%test "decode error 2" =
    let res =
        {|{ "jsonrpc": "2.0", "id": 15, "error": { "code": -32602, "message": "non-array args" }}|}
      ^ "\n" (* Note the trailing newline *)

    in Lwt_main.run (decode_response YoJson.to_int (`Int 15) res)
      = Error (Rpc_error {code=(-32602); message="non-array args"; data=`Null})

  let%test "decode malformed 1" =
    let res = {|{ "jsonrpc": "2.0", "error": 1776, "id": 42 }|}

    in Lwt_main.run (decode_response YoJson.to_int (`Int 42) res)
      = Error (Malformed_response (res, Internal_error "Json_rpc.error"))

  let%test "decode malformed 2" =
    let res = {|{ "jsonrpc": "2.0", "error": { "code": -1, "message": "foo" }, "id": 41 }|}

    in Lwt_main.run (decode_response YoJson.to_int (`Int 42) res)
      = Error (Malformed_response (res, Internal_error "bad id"))
end<|MERGE_RESOLUTION|>--- conflicted
+++ resolved
@@ -19,12 +19,12 @@
 exception Malformed_response of string * exn
 exception Bad_status         of Code.status_code
 
-let yojson_noargs = fun () -> `Null
-let yojson_0args = fun () -> `List []
-let yojson_1arg f = fun x -> `List [f x]
-let yojson_singlearg f = fun x -> f x
-let yojson_2args f g = fun (x, y) -> `List [f x; g y]
-let yojson_3args f g h = fun (x, y, z) -> `List [f x; g y; h z]
+let yojson_noargs        = fun ()           -> `Null
+let yojson_0args         = fun ()           -> `List []
+let yojson_1arg f        = fun x            -> `List [f x]
+let yojson_singlearg f   = fun x            -> f x
+let yojson_2args f g     = fun (x, y)       -> `List [f x; g y]
+let yojson_3args f g h   = fun (x, y, z)    -> `List [f x; g y; h z]
 let yojson_4args f g h k = fun (x, y, z, t) -> `List [f x; g y; h z; k t]
 
 
@@ -103,15 +103,8 @@
    let transport_error   ... = ... -32300 ...
 *)
 
-<<<<<<< HEAD
 let make_request method_name encoded params =
   (try Ok (encoded params) with e -> Error (Malformed_request e))
-=======
-
-let make_request : string -> ('a -> yojson) -> 'a -> request Lwt_exn.t =
-  fun method_name param_encoder params ->
-    (try Ok (param_encoder params) with e -> Error (Malformed_request e))
->>>>>>> ad9be3fa
     |> Lwt.return
     >>= fun params ->
       let id = `Int (id_counter ())
