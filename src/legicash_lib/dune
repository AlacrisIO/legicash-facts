;; dune file for Legicash sources

(env (dev (flags (:standard -w -39))))  ;; Unused rec flag

(library
 (name legicash_lib)
 (modules
  legibase
  facilitator_contract facilitator_contract_binary main_chain_action
  side_chain_tag side_chain side_chain_client side_chain_facilitator side_chain_user side_chain_action
;  court_registry
  )
 (preprocess (pps ppx_deriving.std ppx_deriving_yojson ppx_inline_test lens.ppx_deriving lwt_ppx))
 ;; -9 : all fields mentioned in a pattern
 ;; -27 : unused variable
 ;; -32 : unused value
 ;; -34 : unused type
 (libraries legilogic_lib legilogic_ethereum cohttp cohttp-lwt-unix cryptokit cstruct integers lens leveldb lwt ppx_deriving_yojson.runtime secp256k1 threads yojson)
<<<<<<< HEAD
 (inline_tests)
 )
=======
 (inline_tests))

(executable
 (name side_chain_server)
 (modules side_chain_server)
 (preprocess (pps ppx_deriving.std ppx_deriving_yojson ppx_inline_test lens.ppx_deriving lwt_ppx))
 (libraries legilogic_lib legicash_lib ppx_deriving_yojson.runtime yojson))
>>>>>>> 9bc46f05
<|MERGE_RESOLUTION|>--- conflicted
+++ resolved
@@ -16,10 +16,6 @@
  ;; -32 : unused value
  ;; -34 : unused type
  (libraries legilogic_lib legilogic_ethereum cohttp cohttp-lwt-unix cryptokit cstruct integers lens leveldb lwt ppx_deriving_yojson.runtime secp256k1 threads yojson)
-<<<<<<< HEAD
- (inline_tests)
- )
-=======
  (inline_tests))
 
 (executable
@@ -27,4 +23,3 @@
  (modules side_chain_server)
  (preprocess (pps ppx_deriving.std ppx_deriving_yojson ppx_inline_test lens.ppx_deriving lwt_ppx))
  (libraries legilogic_lib legicash_lib ppx_deriving_yojson.runtime yojson))
->>>>>>> 9bc46f05
