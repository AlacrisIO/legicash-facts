(* LegiCash flows *)

exception Not_implemented

let bottom () : 'a = raise Not_implemented

let list_of_option = function None -> [] | Some x -> [x]
(* TODO: find which is canonical according to the style guide between this and
let list_of_option x = match x with None -> [] | Some x -> [x]
  and/or define a new style guide rule with motivation.
 *)

open Base

<<<<<<< HEAD
type message_type = Int32.t

type side_chain_state =
  { previous_main_chain_state: main_chain_state digest
  ; previous_side_chain_state: side_chain_state digest }

type tx_header = {message_type: message_type; tx_revision: revision}

=======
(** Witness for confirmation
    For a rx from Alice, the tx from Trent
    For a main chain tx, the block from Judy
    TODO: use GADTs?
 *)
type operation_confirmation =
  Transaction (* TODO: of tx from Trent *)
| Block (* TODO: block from Judy *)

(** Witness for proof that Trent is a liar
 *)
type fraud_proof

(** Witness for rejection
    For a rx from Alice, timeout or Trent is a liar
    For a main chain tx, timeout
 *)
type operation_rejection =
  Timeout
| Fraud of fraud_proof

(** Stage of knowledge of one actor about an operation

  Main chain status: we assume Judy is honest and stable and never goes from Confirmed to Rejected.
  Transitions for the consensus:
    Unknown => Pending, Confirmed, Rejected
    Pending => Confirmed, Rejected

  Self status: Alice assumes she is honest and stable, but she relies on Trent who can lie.
  We don't need to represent self-status: if we don't know about it, we have nothing to represent;
  and if we do know about it, there is no transition about that, only about the status of Trent and Judy.

  Trent status: Alice weakly assumes honesty of Trent (or wouldn't even bother dealing with Trent),
  but has to take into account the possibility that Trent goes rogue at some point,
  and status of some operations go from Confirmed to Rejected via incompetence or malice.
 *)
type knowledge_stage =
  Unknown (* 0. that actor never heard of it *)
| In_flight (* 1. that actor heard of it but hasn't confirmed or rejected yet *)
| Confirmed of operation_confirmation (* 2. that actor confirmed it *)
| Rejected of operation_rejection (* 3. that actor rejected it, timed out, or lied, etc. *)

(** TODO: pure object hierarchy for rx and tx on main chain or side chain *)
type operation

(** TODO: operation + knowledge about the operation *)
type episteme =
  { operation: operation
  ; consensus_stage: knowledge_stage
  ; actor_stages: (public_key, knowledge_stage) alist }

type message_type = Int32.t

type side_chain_state =
  { previous_main_chain_state: main_chain_state digest
  ; previous_side_chain_state: side_chain_state digest }

type tx_header = {message_type: message_type; tx_revision: revision}

>>>>>>> 4e962dd8
type rx_header =
  { message_type: message_type
  ; facilitator: public_key
  ; requester: public_key
  ; confirmed_main_chain_state_digest: main_chain_state digest
  ; confirmed_main_chain_state_timestamp: timestamp
  ; confirmed_side_chain_state_digest: side_chain_state digest
  ; validity_within: duration }

type memo = string option

type invoice = {recipient: public_key; amount: token_amount; memo: memo}

type check =
  {header: rx_header; invoice: invoice; fee: token_amount; expedited: bool}

type certified_check =
  {header: tx_header; signed_check: check signed; spending_limit: token_amount}

<<<<<<< HEAD
type account_state =
  {active: revision; balance: token_amount; revision: revision}

type account_operation

type user_state
=======
type facilitator_account_state_per_user =
  { active: revision
  ; balance: token_amount
  ; revision: revision}

type user_account_state_per_facilitator =
  { (* do we know the facilitator to be a liar? If so, Rejected *)
    facilitator_validity: knowledge_stage
  ; (* Current revision of our interactions with facilitator *)
    revision: revision
  ; (* Are we open or closed? (TODO: per facilitator) *)
    latest_activity_status_confirmation: account_activity_status_confirmation option
  ; (* How much do we have on the side-chain? (TODO: per facilitator) *)
    latest_side_chain_confirmed_balance: token_amount
  }

type account_operation


(** User state (for Alice)
    For now, only one facilitator; but in the future, allow for many.

    Because the system is asynchronous and trustless, we must always maintain multiple views
    of the state of the system, and the status of each change in the system.

    main chain status:
      J0 => J1, J2, J3; J1 => J2, J3; J2; J3

    side chain status:
      T0 => T1, T2, T3; T1 => T2, T3; T2 => T3 (ouch); T3 pulls in Ursula(!)
        (T2.J0: unknown to Judy yet
         OR T2.J1: almost confirmed by Judy (seen on the main blockchain, not confirmed yet)
         OR T2.J2: confirmed all the way to Judy
         OR T3.J0: Trent is a liar, we've got to do something about it
         OR T3.U1: Trent is a liar, we sent the claim to Ursula (may Ursulas), etc.
         OR T3.U2.J0: SOME Ursula accepted to replace Trent, Judy doesn't know
         OR T3.U2.J1: SOME Ursula accepted to replace Trent, posted to Judy, who didn't confirm yet
         OR T3.U2.J2: SOME Ursula accepted to replace Trent, posted to Judy, who confirmed
         OR T3.J3: LOSER: overridden by another lie of Trent that made it to Judy first.
         OR T3.U3.J0: ALL Ursulas are dishonest, do your own thing, quick,
                   do an individual exit or become a facilitator yourself, etc.
         OR T3.U3.J1: ALL Ursulas are dishonest, did our thing, waiting for confirmation.
         OR T3.U3.J2: ALL Ursulas are dishonest, did our thing, won.)

   A. We start from the last state S confirmed by Judy (summary of all operations of status J2).
   B. We want to maintain a list/set of operations that currently matter to the user.
      WHEN the operations are either confirmed or rejected by Judy (status J2 or J3),
      then the user may flush them out of active memory (but they are logged to disk for accounting).
   C. The operations are indexed somehow by knowledge_stage of Trent, Judy, etc.? by type?
   D. The user can play all the operations, and get an idea of what's confirmed,
      what's the expected result if everything goes right,
      what are the upper and lower bounds if some things go wrong.
   E. If Trent lies, we want to be able to divert the unconfirmed *incoming* transactions
      to Ursula and/or Judy (TODO: and their dependency history if any?)
 *)
type user_state =
  { latest_main_chain_confirmation: main_chain_state digest
  ; latest_main_chain_confirmed_balance: token_amount
  ; pending_operations: episteme list

  (* Only store the confirmed state, and have any updates in pending *)
  ; facilitators: (public_key, user_account_status) Hashtbl.t
  }
>>>>>>> 4e962dd8

type ('a, 'b) user_action = user_state * 'a -> user_state * 'b legi_result

type verifier_state

type ('a, 'b) verifier_action =
  verifier_state * 'a -> verifier_state * 'b legi_result

type facilitator_state =
  { latest_registered_state: facilitator_state digest
  ; latest_parent_state: main_chain_state digest
  ; account_states: (public_key, account_state) Hashtbl.t
  ; account_operations: (public_key, account_operation list) Hashtbl.t
  ; bond_posted: token_amount
  ; current_revision: revision (* incremented at every change *)
  ; current_limit:
      token_amount (* expedited limit still unspent during this cycle *)
  ; per_account_limit: token_amount
  ; confirmed_chain_state: main_chain_state
  ; (* when did we last update? *)
  last_posted_side_chain_root: side_chain_state
  ; (* what did we last post? *)
  pending_transactions: certified_check signed list
  (* Q: indexed by expedited or not? *)
  (* pending lawsuits ? *) }

type ('a, 'b) facilitator_action =
  facilitator_state * 'a -> facilitator_state * 'b legi_result

type court_clerk_confirmation =
  {clerk: public_key; signature: side_chain_state signature}

(** The update itself has to be signed by the facilitator *)
type side_chain_update =
  { current_side_chain_state: side_chain_state digest
  ; availability_proof: court_clerk_confirmation list }

type check_t =
  { sender: public_key
  ; recipient: public_key
  ; facilitator: public_key
  ; amount: token_amount
  ; fee: token_amount
  ; prev_change_number: revision
  ; current_change_number: revision
  ; chain_root: main_chain_state
  ; side_chain_root: side_chain_state
  ; expires_at: duration
  ; invoice_id: memo
  ; expedited: bool }

type certified_check_t =
  { facilitator: public_key
  ; side_chain_revision: revision
  ; previous_side_chain_revision: revision
  ; spending_limit: token_amount }

type settlement_proposal_t =
  { sender: public_key
  ; sender_facilitator: public_key
  ; recipient: public_key
  ; recipient_facilitator: public_key }

(* associate facilitators with their accounts *)

type facilitator_tbl = (public_key, facilitator_state) Hashtbl.t

type user_to_facilitator_message

type facilitator_to_user_message

type message =
  (* invariant: signer same as sender *)
  | Signed_check of check_t signed
  (* invariant: signer same as facilitator *)
  | Certified_check of certified_check_t signed
  (* invariant: signer same as both facilitators *)
  | Double_spend_denunciation of
      certified_check_t signed * certified_check_t signed
  | Settlement_proposal of settlement_proposal_t signed

(* type client_state = xxx *)

let make_check_for_certification check conv = raise Not_implemented

let send_certified_check check conv = raise Not_implemented

let commit_side_chain_state = raise Not_implemented

<<<<<<< HEAD
type x_facilitator_preconditions

=======
>>>>>>> 4e962dd8
let send_message payload conv = raise Not_implemented

type account_activity_status_request = {rx_header: rx_header; count: revision}

type account_activity_status_confirmation =
  {header: tx_header; status: account_activity_status_request}

type deposit_request =
  { header: rx_header
  ; amount: token_amount
  ; fee: token_amount
  ; tx_confirmation: main_chain_transaction_confirmation }

type deposit_confirmation = {header: tx_header; request: deposit_request}

type account_liquidation_request = {header: rx_header; details: invoice}

type account_liquidation_confirmation =
  {header: tx_header; request: account_liquidation_request}

(** missing types to be implemented *)

type facilitator_to_facilitator_message

type user_to_user_message

<<<<<<< HEAD
(** missing values to be implemented *)

let collect_account_liquidation_funds = Obj.magic 42

let request_account_liquidation = Obj.magic 42

let check_main_chain_for_exits = Obj.magic 42

let initiate_individual_exit = Obj.magic 42

let send_certified_check_signed = Obj.magic 42

let send_check_signed = Obj.magic 42

let account_activity_status_confirmation_signed = Obj.magic 42

let account_activity_status_request_signed = Obj.magic 42

let accept_payment = Obj.magic 42

let publish_certified_check = Obj.magic 42

let certify_check = Obj.magic 42

let create_check = Obj.magic 42

let confirm_deposit = Obj.magic 42

let request_deposit = Obj.magic 42

let deposit = Obj.magic 42

let confirm_account_activity_status = Obj.magic 42

let is_account_activity_status_open = Obj.magic 42

let close_account = Obj.magic 42

let open_account = Obj.magic 42

let detect_main_chain_facilitator_issues = Obj.magic 42
=======
let is_account_confirmed_open state =
  match state.latest_activity_status_confirmation in
    None => false
  | Some rx => is_account_activity_status_open rx

(**
  TODO: take into account not just the facilitator name, but the fee schedule, too.
  TODO: exception if facilitator dishonest.
 *)
let open_account (state, public_key) =
  let all_activity_status_operations =
    (list_of_option state.latest_activity_status_confirmation) @
      (List.filter is_activity_status_operation state.pending) in
  let all_activity_operations
  if is_account_confirmed_open state

  let latest_request = state.latest_activity_status_request in
  
  match latest_request with
  | None => 
  if is_activity_status_request

(** missing values to be implemented *)

let close_account = bottom ()

let collect_account_liquidation_funds = bottom ()

let request_account_liquidation = bottom ()

let check_main_chain_for_exits = bottom ()

let initiate_individual_exit = bottom ()

let send_certified_check_signed = bottom ()

let send_check_signed = bottom ()

let account_activity_status_confirmation_signed = bottom ()

let account_activity_status_request_signed = bottom ()

let accept_payment = bottom ()

let publish_certified_check = bottom ()

let certify_check = bottom ()

let create_check = bottom ()

let confirm_deposit = bottom ()

let request_deposit = bottom ()

let deposit = bottom ()

let confirm_account_activity_status = bottom ()

let is_account_activity_status_open account_activity_status_request =
  ((account_activity_status_request.status) % 2) == 1

let detect_main_chain_facilitator_issues = bottom ()

let confirm_account_liquidation = bottom ()

let collect_account_liquidation_funds = bottom ()
>>>>>>> 4e962dd8
<|MERGE_RESOLUTION|>--- conflicted
+++ resolved
@@ -12,16 +12,6 @@
 
 open Base
 
-<<<<<<< HEAD
-type message_type = Int32.t
-
-type side_chain_state =
-  { previous_main_chain_state: main_chain_state digest
-  ; previous_side_chain_state: side_chain_state digest }
-
-type tx_header = {message_type: message_type; tx_revision: revision}
-
-=======
 (** Witness for confirmation
     For a rx from Alice, the tx from Trent
     For a main chain tx, the block from Judy
@@ -81,7 +71,6 @@
 
 type tx_header = {message_type: message_type; tx_revision: revision}
 
->>>>>>> 4e962dd8
 type rx_header =
   { message_type: message_type
   ; facilitator: public_key
@@ -101,14 +90,6 @@
 type certified_check =
   {header: tx_header; signed_check: check signed; spending_limit: token_amount}
 
-<<<<<<< HEAD
-type account_state =
-  {active: revision; balance: token_amount; revision: revision}
-
-type account_operation
-
-type user_state
-=======
 type facilitator_account_state_per_user =
   { active: revision
   ; balance: token_amount
@@ -172,7 +153,6 @@
   (* Only store the confirmed state, and have any updates in pending *)
   ; facilitators: (public_key, user_account_status) Hashtbl.t
   }
->>>>>>> 4e962dd8
 
 type ('a, 'b) user_action = user_state * 'a -> user_state * 'b legi_result
 
@@ -262,11 +242,6 @@
 
 let commit_side_chain_state = raise Not_implemented
 
-<<<<<<< HEAD
-type x_facilitator_preconditions
-
-=======
->>>>>>> 4e962dd8
 let send_message payload conv = raise Not_implemented
 
 type account_activity_status_request = {rx_header: rx_header; count: revision}
@@ -293,49 +268,6 @@
 
 type user_to_user_message
 
-<<<<<<< HEAD
-(** missing values to be implemented *)
-
-let collect_account_liquidation_funds = Obj.magic 42
-
-let request_account_liquidation = Obj.magic 42
-
-let check_main_chain_for_exits = Obj.magic 42
-
-let initiate_individual_exit = Obj.magic 42
-
-let send_certified_check_signed = Obj.magic 42
-
-let send_check_signed = Obj.magic 42
-
-let account_activity_status_confirmation_signed = Obj.magic 42
-
-let account_activity_status_request_signed = Obj.magic 42
-
-let accept_payment = Obj.magic 42
-
-let publish_certified_check = Obj.magic 42
-
-let certify_check = Obj.magic 42
-
-let create_check = Obj.magic 42
-
-let confirm_deposit = Obj.magic 42
-
-let request_deposit = Obj.magic 42
-
-let deposit = Obj.magic 42
-
-let confirm_account_activity_status = Obj.magic 42
-
-let is_account_activity_status_open = Obj.magic 42
-
-let close_account = Obj.magic 42
-
-let open_account = Obj.magic 42
-
-let detect_main_chain_facilitator_issues = Obj.magic 42
-=======
 let is_account_confirmed_open state =
   match state.latest_activity_status_confirmation in
     None => false
@@ -401,5 +333,4 @@
 
 let confirm_account_liquidation = bottom ()
 
-let collect_account_liquidation_funds = bottom ()
->>>>>>> 4e962dd8
+let collect_account_liquidation_funds = bottom ()