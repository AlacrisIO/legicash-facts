open Legilogic_lib
open Action

open Types

open Legilogic_ethereum
open Operator_contract
open Digesting
open Ethereum_chain
open Ethereum_json_rpc
open Side_chain_server_config

let state_update_log = false

type digest_entry =
  { revision : Revision.t
  ; digest : Digest.t}

type request_state_update =
  | Submit of (Digest.t * TransactionReceipt.t OrExn.t Lwt.u)
  | GetLastRevision of Revision.t Lwt.u
  | GetLastCommit of Digest.t Lwt.u

let request_state_update_mailbox : request_state_update Lwt_mvar.t = Lwt_mvar.create_empty ()

let post_to_mailbox_state_update : Digest.t -> TransactionReceipt.t OrExn.t Lwt.t =
  fun digest ->
  simple_client request_state_update_mailbox
    (fun ((_x_digest, x_resolver) : (Digest.t * TransactionReceipt.t OrExn.t Lwt.u)) -> Submit (digest,x_resolver)) digest


let retrieve_last_posted_state : unit -> Digest.t Lwt.t =
  fun () ->
  simple_client request_state_update_mailbox
    (fun ((_x_unit, x_resolv) : (unit * Digest.t Lwt.u)) -> GetLastCommit x_resolv) ()

let retrieve_last_revision : unit -> Revision.t Lwt.t =
  fun () ->
  simple_client request_state_update_mailbox
    (fun ((_x_unit, x_resolv) : (unit * Revision.t Lwt.u)) -> GetLastRevision x_resolv) ()


let init_state : unit -> digest_entry =
  fun () -> {revision = Revision.of_int 0; digest = null_digest}


let the_digest_entry_ref : (digest_entry ref) = ref (init_state ())


<<<<<<< HEAD
let print_contract_account_value : string -> unit Lwt_exn.t =
  fun estr ->
  let (oper_addr : Address.t) = Side_chain_server_config.operator_address in
  let (contr_addr : Address.t) = get_contract_address () in
  Logging.log "oper_addr=%s" (Address.to_0x oper_addr);
  Logging.log "contr_addr=%s" (Address.to_0x contr_addr);
  Lwt_exn.bind (Ethereum_json_rpc.eth_get_balance (contr_addr, Latest))
    (fun x-> Logging.log "PCAV stage=%s value=%s" estr (TokenAmount.to_string x);
             Lwt_exn.return ())


let print_status_receipt : TransactionReceipt.t -> string =
  fun tr -> (TokenAmount.to_string tr.status)


let post_operation_general_kernel : operation:Ethereum_chain.Operation.t -> sender:Address.t -> value_send:TokenAmount.t -> TransactionReceipt.t Lwt_exn.t =
  fun ~operation ~sender ~value_send ->
  Logging.log "post_operation_kernel : beginning of function";
  let (gas_limit_val : TokenAmount.t option) = None in (* Some kind of arbitrary choice *)
  Logging.log "post_operation_general_kernel : before make_pre_transaction";
  Ethereum_user.make_pre_transaction ~sender operation ?gas_limit:gas_limit_val value_send
  >>= fun x_pretrans ->
  Ethereum_user.add_ongoing_transaction ~user:sender (Wanted x_pretrans)
  >>= fun (tracker_key, _, _) ->
  let (_, promise, _) = Ethereum_user.TransactionTracker.get () tracker_key in
  (Lwt.bind promise (function
  | Ethereum_user.FinalTransactionStatus.Failed (_, error) ->
     fail error (* bork "Cannot match this" *)
  | Ethereum_user.FinalTransactionStatus.Confirmed (_transaction, _signed, receipt) ->
     Logging.log "post_operation_general_kernel : Ok receipt, transaction_hash=%s" (Digest.to_0x receipt.transaction_hash);
     Logging.log "transaction status=%s" (print_status_receipt receipt);
     Lwt_exn.return receipt))


let post_operation_general : operation:Ethereum_chain.Operation.t -> sender:Address.t -> value_send:TokenAmount.t -> TransactionReceipt.t Lwt_exn.t =
  fun ~operation ~sender ~value_send ->
  let rec submit_operation : unit -> TransactionReceipt.t Lwt_exn.t =
    fun () ->
    Lwt.bind (post_operation_general_kernel ~operation ~sender ~value_send)
      (function
       | Error _error -> Logging.log "post_operation_general, Error case";
                         Lwt_exn.bind (Ethereum_watch.sleep_delay_exn 1.0) (fun () -> submit_operation ())
       | Ok ereceipt ->
          (let str = print_status_receipt ereceipt in
           let str_succ = "1" in
           if String.equal str str_succ then
             Lwt_exn.return ereceipt
           else
             Lwt_exn.bind (Ethereum_watch.sleep_delay_exn 1.0) (fun () -> submit_operation ())
          )
      ) in
  submit_operation ()
=======
>>>>>>> 688eaac9


let post_state_update : Revision.t -> Digest.t -> TransactionReceipt.t Lwt_exn.t =
  fun operator_revision digest ->
<<<<<<< HEAD
  Logging.log "post_state_update operator_revision=%s digest=%s" (Revision.to_string operator_revision)  (Digest.to_0x digest);
  let operation = make_state_update_call digest operator_revision in
  let oper_addr = Side_chain_server_config.operator_address in
  post_operation_general ~operation ~sender:oper_addr ~value_send:TokenAmount.zero
=======
  if state_update_log then
    Logging.log "post_state_update operator_revision=%s digest=%s" (Revision.to_string operator_revision)  (Digest.to_0x digest);
  let operation = make_state_update_call digest operator_revision in
  let oper_addr = Side_chain_server_config.operator_address in
  Ethereum_user.post_operation ~operation ~sender:oper_addr ~value:TokenAmount.zero
>>>>>>> 688eaac9


let inner_state_update_request_loop () =
  let open Lwt in
  let digest_entry_ref : digest_entry ref = ref {revision=Revision.zero; digest=Digest.zero} in
  let rec inner_loop : unit -> unit Lwt.t =
    fun () ->
    Lwt_mvar.take request_state_update_mailbox
    >>= function
    | GetLastRevision (rev_u : Revision.t Lwt.u) ->
       Lwt.wakeup_later rev_u !digest_entry_ref.revision;
       inner_loop ()
    | GetLastCommit (digest_u : Digest.t Lwt.u) ->
       Lwt.wakeup_later digest_u !digest_entry_ref.digest;
       inner_loop ()
    | Submit ((new_digest, notify_u) : (Digest.t * TransactionReceipt.t OrExn.t Lwt.u)) ->
       let new_rev = Revision.add !digest_entry_ref.revision Revision.one in
       let new_digest_entry = {revision=new_rev; digest=new_digest} in
       digest_entry_ref := new_digest_entry;
       let revision : Revision.t = Revision.of_int 742 in
       (* TODO: Clarify this. The value 742 is here for fun so that we know what problem happen.
        In reality, we need the state revision *)
       post_state_update revision new_digest
       >>= fun ereceipt ->
       Lwt.wakeup_later notify_u ereceipt;
       inner_loop ()
  in inner_loop ()


let start_state_update_operator () =
  if state_update_log then
    Logging.log "Beginning of start_state_update_operator";
  Lwt.async inner_state_update_request_loop;
  Lwt_exn.return ()


(* Alert to take care of:
   ---lack of gas
   ---transaction not passed
 *)<|MERGE_RESOLUTION|>--- conflicted
+++ resolved
@@ -47,77 +47,15 @@
 let the_digest_entry_ref : (digest_entry ref) = ref (init_state ())
 
 
-<<<<<<< HEAD
-let print_contract_account_value : string -> unit Lwt_exn.t =
-  fun estr ->
-  let (oper_addr : Address.t) = Side_chain_server_config.operator_address in
-  let (contr_addr : Address.t) = get_contract_address () in
-  Logging.log "oper_addr=%s" (Address.to_0x oper_addr);
-  Logging.log "contr_addr=%s" (Address.to_0x contr_addr);
-  Lwt_exn.bind (Ethereum_json_rpc.eth_get_balance (contr_addr, Latest))
-    (fun x-> Logging.log "PCAV stage=%s value=%s" estr (TokenAmount.to_string x);
-             Lwt_exn.return ())
-
-
-let print_status_receipt : TransactionReceipt.t -> string =
-  fun tr -> (TokenAmount.to_string tr.status)
-
-
-let post_operation_general_kernel : operation:Ethereum_chain.Operation.t -> sender:Address.t -> value_send:TokenAmount.t -> TransactionReceipt.t Lwt_exn.t =
-  fun ~operation ~sender ~value_send ->
-  Logging.log "post_operation_kernel : beginning of function";
-  let (gas_limit_val : TokenAmount.t option) = None in (* Some kind of arbitrary choice *)
-  Logging.log "post_operation_general_kernel : before make_pre_transaction";
-  Ethereum_user.make_pre_transaction ~sender operation ?gas_limit:gas_limit_val value_send
-  >>= fun x_pretrans ->
-  Ethereum_user.add_ongoing_transaction ~user:sender (Wanted x_pretrans)
-  >>= fun (tracker_key, _, _) ->
-  let (_, promise, _) = Ethereum_user.TransactionTracker.get () tracker_key in
-  (Lwt.bind promise (function
-  | Ethereum_user.FinalTransactionStatus.Failed (_, error) ->
-     fail error (* bork "Cannot match this" *)
-  | Ethereum_user.FinalTransactionStatus.Confirmed (_transaction, _signed, receipt) ->
-     Logging.log "post_operation_general_kernel : Ok receipt, transaction_hash=%s" (Digest.to_0x receipt.transaction_hash);
-     Logging.log "transaction status=%s" (print_status_receipt receipt);
-     Lwt_exn.return receipt))
-
-
-let post_operation_general : operation:Ethereum_chain.Operation.t -> sender:Address.t -> value_send:TokenAmount.t -> TransactionReceipt.t Lwt_exn.t =
-  fun ~operation ~sender ~value_send ->
-  let rec submit_operation : unit -> TransactionReceipt.t Lwt_exn.t =
-    fun () ->
-    Lwt.bind (post_operation_general_kernel ~operation ~sender ~value_send)
-      (function
-       | Error _error -> Logging.log "post_operation_general, Error case";
-                         Lwt_exn.bind (Ethereum_watch.sleep_delay_exn 1.0) (fun () -> submit_operation ())
-       | Ok ereceipt ->
-          (let str = print_status_receipt ereceipt in
-           let str_succ = "1" in
-           if String.equal str str_succ then
-             Lwt_exn.return ereceipt
-           else
-             Lwt_exn.bind (Ethereum_watch.sleep_delay_exn 1.0) (fun () -> submit_operation ())
-          )
-      ) in
-  submit_operation ()
-=======
->>>>>>> 688eaac9
 
 
 let post_state_update : Revision.t -> Digest.t -> TransactionReceipt.t Lwt_exn.t =
   fun operator_revision digest ->
-<<<<<<< HEAD
-  Logging.log "post_state_update operator_revision=%s digest=%s" (Revision.to_string operator_revision)  (Digest.to_0x digest);
-  let operation = make_state_update_call digest operator_revision in
-  let oper_addr = Side_chain_server_config.operator_address in
-  post_operation_general ~operation ~sender:oper_addr ~value_send:TokenAmount.zero
-=======
   if state_update_log then
     Logging.log "post_state_update operator_revision=%s digest=%s" (Revision.to_string operator_revision)  (Digest.to_0x digest);
   let operation = make_state_update_call digest operator_revision in
   let oper_addr = Side_chain_server_config.operator_address in
-  Ethereum_user.post_operation ~operation ~sender:oper_addr ~value:TokenAmount.zero
->>>>>>> 688eaac9
+  Ethereum_user.post_operation ~operation ~sender:oper_addr ~value_send:TokenAmount.zero
 
 
 let inner_state_update_request_loop () =
