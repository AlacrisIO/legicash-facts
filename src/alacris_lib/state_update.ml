--- conflicted
+++ resolved
@@ -38,10 +38,7 @@
 
 
 let print_status_receipt : TransactionReceipt.t -> string =
-  fun tr ->
-  match tr.status with
-  | None -> "-1"
-  | Some x -> (TokenAmount.to_string x)
+  fun tr -> (TokenAmount.to_string tr.status)
 
 
 let post_operation_general_kernel : Ethereum_chain.Operation.t -> TokenAmount.t -> TransactionReceipt.t Lwt_exn.t =
@@ -55,18 +52,10 @@
   >>= fun x ->
   Logging.log "post_operation_general_kernel : before confirm_pre_transaction";
   Ethereum_user.confirm_pre_transaction oper_addr x
-  >>= fun (_tx, confirmation) ->
-  Logging.log "post_operation_general_kernel : before eth_get_transaction_receipt";
-  Logging.log "post_operation_general_kernel : confirmation.transaction_hash=%s" (Digest.to_string confirmation.transaction_hash);
-  Ethereum_json_rpc.eth_get_transaction_receipt confirmation.transaction_hash
-  >>= fun x ->
-  Logging.log "post_operation_general_kernel : after eth_get_transaction_receipt";
-  match x with
-  | None -> bork "post_operation_general_kernel : No tx receipt for contract creation"
-  | Some receipt ->
-     Logging.log "post_operation_general_kernel : Ok receipt, transaction_hash=%s" (Digest.to_string receipt.transaction_hash);
-     Logging.log "transaction status=%s" (print_status_receipt receipt);
-     return receipt
+  >>= fun (_tx, _confirmation, receipt) ->
+  Logging.log "post_operation_general_kernel : Ok receipt, transaction_hash=%s" (Digest.to_string receipt.transaction_hash);
+  Logging.log "transaction status=%s" (print_status_receipt receipt);
+  return receipt
 
 
 let post_operation_general : Ethereum_chain.Operation.t -> TokenAmount.t -> TransactionReceipt.t Lwt_exn.t =
@@ -112,41 +101,8 @@
   >>= fun () ->
     Ethereum_user.make_pre_transaction ~sender:oper_addr operation ?gas_limit:gas_limit_val value
   >>= fun x ->
-<<<<<<< HEAD
-  Logging.log "post_state_update : before confirm_pre_transaction";
-  Ethereum_user.confirm_pre_transaction oper_addr x
-  >>= fun (_tx, confirmation) ->
-  Logging.log "post_state_update : before eth_get_transaction_receipt";
-  Logging.log "post_state_update : confirmation.transaction_hash=%s" (Digest.to_string confirmation.transaction_hash);
-  Ethereum_json_rpc.eth_get_transaction_receipt confirmation.transaction_hash
-  >>= fun x ->
-  Logging.log "post_state_update : after eth_get_transaction_receipt";
-  match x with
-  | None -> bork "post_state_update : No tx receipt for contract creation"
-  | Some receipt ->
-     Logging.log "post_state_update : Ok receipt, transaction_hash=%s" (Digest.to_string receipt.transaction_hash);
-     Logging.log "transaction status=%s" (print_status_receipt receipt);
-     return receipt
-
-
-
-let post_state_update digest =
-  let rec fct_submit : unit -> TransactionReceipt.t Lwt_exn.t =
-    fun () ->
-    Lwt_exn.bind (post_state_update_kernel digest)
-    (fun ereceipt ->
-      let str = print_status_receipt ereceipt in
-      let str_succ = "1" in
-      if String.equal str str_succ then
-        Lwt_exn.return ereceipt
-      else
-        fct_submit ()
-    ) in
-  fct_submit ()
- *)
-=======
     Logging.log "post_state_update : before confirm_pre_transaction";
     Ethereum_user.confirm_pre_transaction oper_addr x
   >>= fun (_, _, {transaction_hash}) ->
     return transaction_hash
->>>>>>> 0195e569
+ *)