open Legilogic_lib
open Action
open Signing
open Types

open Legilogic_ethereum
open Operator_contract
open Digesting
open Ethereum_chain

let state_update_log = true


let last_hash = ref Digest.zero
let first_nontrivial_hash = ref Digest.zero


<<<<<<< HEAD
let post_state_update : operator:Address.t -> operator_revision:Revision.t -> operator_digest:Digest.t -> unit Lwt_exn.t =
  fun ~operator ~operator_revision ~operator_digest ->
  let open Lwt_exn in
  if state_update_log then
    Logging.log "post_state_update operator_revision=%s digest=%s" (Revision.to_string operator_revision) (Digest.to_0x operator_digest);
  if (String.equal (Digest.to_string !last_hash) (Digest.to_string operator_digest)) then
    (if state_update_log then
       Logging.log "Same hash as before. No need to do anything";
     return ()
    )
  else
    (if state_update_log then
       Logging.log "New hash, doing a state_update";
     last_hash := operator_digest;
     let operation = make_state_update_call operator_digest operator_revision in
     Ethereum_user.post_operation ~operation:operation ~sender:operator ~value_send:TokenAmount.zero
     >>= fun _ ->
     if state_update_log then
       Logging.log "After the post_operation of post_state_update";
     return ()
    )



let post_state_update_nocheck : operator:Address.t -> operator_revision:Revision.t -> operator_digest:Digest.t -> unit Lwt_exn.t =
  fun ~operator ~operator_revision ~operator_digest ->
  let open Lwt_exn in
  if state_update_log then
    Logging.log "post_state_update beginning";
  let null_oper = ref false in
  if (String.equal (Digest.to_string !last_hash) (Digest.to_string operator_digest)) then
    (if state_update_log then
       Logging.log "previous hash identical to this one. Nothing to be done";
     null_oper := true
    );
  if (String.equal (Digest.to_string !last_hash) (Digest.to_string Digest.zero)) then
    (if state_update_log then
       Logging.log "previous hash is zero. So first commit. Nothing to be done";
     first_nontrivial_hash := operator_digest;
     null_oper := true
    );
  if (String.equal (Digest.to_string !first_nontrivial_hash) (Digest.to_string operator_digest)) then
    (if state_update_log then
       Logging.log "operator_digest is the same as first_nontrivial_hash. Nothing to be done";
     null_oper := true
    );
  last_hash := operator_digest;
  if !null_oper then
    return ()
  else
    (let operation = make_state_update_call operator_digest operator_revision in
     if state_update_log then
       Logging.log "post_state_update operator_revision=%s digest=%s" (Revision.to_string operator_revision) (Digest.to_0x operator_digest);
     Ethereum_user.post_operation ~operation:operation ~sender:operator ~value_send:TokenAmount.zero
     >>= fun _ ->
     if state_update_log then
       Logging.log "After the post_operation of post_state_update";
     return ()
    )
=======



let post_state_update : Revision.t -> Digest.t -> TransactionReceipt.t Lwt_exn.t =
  fun operator_revision operator_digest ->
  if state_update_log then
    Logging.log "post_state_update operator_revision=%s operator_digest=%s" (Revision.to_string operator_revision)  (Digest.to_0x operator_digest);
  let open Lwt_exn in
  get_contract_address ()
  >>= fun contract_address ->
  let operation = make_state_update_call ~contract_address ~operator_digest ~operator_revision in
  let oper_addr = Side_chain_server_config.operator_address in
  Ethereum_user.post_operation ~operation ~sender:oper_addr ~value:TokenAmount.zero


let inner_state_update_request_loop () =
  let open Lwt in
  let digest_entry_ref : digest_entry ref = ref {revision=Revision.zero; digest=Digest.zero} in
  let rec inner_loop : unit -> unit Lwt.t =
    fun () ->
    Lwt_mvar.take request_state_update_mailbox
    >>= function
    | GetLastRevision (rev_u : Revision.t Lwt.u) ->
       Lwt.wakeup_later rev_u !digest_entry_ref.revision;
       inner_loop ()
    | GetLastCommit (digest_u : Digest.t Lwt.u) ->
       Lwt.wakeup_later digest_u !digest_entry_ref.digest;
       inner_loop ()
    | Submit ((new_digest, notify_u) : (Digest.t * TransactionReceipt.t OrExn.t Lwt.u)) ->
       let new_rev = Revision.add !digest_entry_ref.revision Revision.one in
       let new_digest_entry = {revision=new_rev; digest=new_digest} in
       digest_entry_ref := new_digest_entry;
       let revision : Revision.t = Revision.of_int 742 in
       (* TODO: Clarify this. The value 742 is here for fun so that we know what problem happen.
        In reality, we need the state revision *)
       post_state_update revision new_digest
       >>= fun ereceipt ->
       Lwt.wakeup_later notify_u ereceipt;
       inner_loop ()
  in inner_loop ()


let start_state_update_daemon () =
  if state_update_log then
    Logging.log "Beginning of start_state_update_daemon";
  Lwt.async inner_state_update_request_loop;
  Lwt_exn.return ()


(* Alert to take care of:
   ---lack of gas
   ---transaction not passed
 *)
>>>>>>> 3ab3bea8
<|MERGE_RESOLUTION|>--- conflicted
+++ resolved
@@ -15,7 +15,6 @@
 let first_nontrivial_hash = ref Digest.zero
 
 
-<<<<<<< HEAD
 let post_state_update : operator:Address.t -> operator_revision:Revision.t -> operator_digest:Digest.t -> unit Lwt_exn.t =
   fun ~operator ~operator_revision ~operator_digest ->
   let open Lwt_exn in
@@ -30,14 +29,15 @@
     (if state_update_log then
        Logging.log "New hash, doing a state_update";
      last_hash := operator_digest;
-     let operation = make_state_update_call operator_digest operator_revision in
+     get_contract_address ()
+     >>= fun contract_address ->
+     let operation = make_state_update_call ~contract_address ~operator_digest ~operator_revision in
      Ethereum_user.post_operation ~operation:operation ~sender:operator ~value_send:TokenAmount.zero
      >>= fun _ ->
      if state_update_log then
        Logging.log "After the post_operation of post_state_update";
      return ()
     )
-
 
 
 let post_state_update_nocheck : operator:Address.t -> operator_revision:Revision.t -> operator_digest:Digest.t -> unit Lwt_exn.t =
@@ -75,58 +75,10 @@
        Logging.log "After the post_operation of post_state_update";
      return ()
     )
-=======
 
-
-
-let post_state_update : Revision.t -> Digest.t -> TransactionReceipt.t Lwt_exn.t =
-  fun operator_revision operator_digest ->
-  if state_update_log then
-    Logging.log "post_state_update operator_revision=%s operator_digest=%s" (Revision.to_string operator_revision)  (Digest.to_0x operator_digest);
-  let open Lwt_exn in
-  get_contract_address ()
-  >>= fun contract_address ->
-  let operation = make_state_update_call ~contract_address ~operator_digest ~operator_revision in
-  let oper_addr = Side_chain_server_config.operator_address in
-  Ethereum_user.post_operation ~operation ~sender:oper_addr ~value:TokenAmount.zero
-
-
-let inner_state_update_request_loop () =
-  let open Lwt in
-  let digest_entry_ref : digest_entry ref = ref {revision=Revision.zero; digest=Digest.zero} in
-  let rec inner_loop : unit -> unit Lwt.t =
-    fun () ->
-    Lwt_mvar.take request_state_update_mailbox
-    >>= function
-    | GetLastRevision (rev_u : Revision.t Lwt.u) ->
-       Lwt.wakeup_later rev_u !digest_entry_ref.revision;
-       inner_loop ()
-    | GetLastCommit (digest_u : Digest.t Lwt.u) ->
-       Lwt.wakeup_later digest_u !digest_entry_ref.digest;
-       inner_loop ()
-    | Submit ((new_digest, notify_u) : (Digest.t * TransactionReceipt.t OrExn.t Lwt.u)) ->
-       let new_rev = Revision.add !digest_entry_ref.revision Revision.one in
-       let new_digest_entry = {revision=new_rev; digest=new_digest} in
-       digest_entry_ref := new_digest_entry;
-       let revision : Revision.t = Revision.of_int 742 in
-       (* TODO: Clarify this. The value 742 is here for fun so that we know what problem happen.
-        In reality, we need the state revision *)
-       post_state_update revision new_digest
-       >>= fun ereceipt ->
-       Lwt.wakeup_later notify_u ereceipt;
-       inner_loop ()
-  in inner_loop ()
-
-
-let start_state_update_daemon () =
-  if state_update_log then
-    Logging.log "Beginning of start_state_update_daemon";
-  Lwt.async inner_state_update_request_loop;
-  Lwt_exn.return ()
 
 
 (* Alert to take care of:
    ---lack of gas
    ---transaction not passed
- *)
->>>>>>> 3ab3bea8
+ *)