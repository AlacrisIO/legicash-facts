open Legilogic_lib
open Action
<<<<<<< HEAD
open Lwt_exn
open Logging
=======

>>>>>>> 688eaac9
open Types

open Legilogic_ethereum
open Operator_contract
open Digesting
open Ethereum_chain
open Ethereum_json_rpc
open Side_chain_server_config

type digest_entry =
  { revision : Revision.t
  ; digest : Digest.t}

type request_state_update =
  | Submit of (Digest.t * TransactionReceipt.t OrExn.t Lwt.u)
  | GetLastRevision of Revision.t Lwt.u
  | GetLastCommit of Digest.t Lwt.u

let request_state_update_mailbox : request_state_update Lwt_mvar.t = Lwt_mvar.create_empty ()

let post_to_mailbox_state_update : Digest.t -> TransactionReceipt.t OrExn.t Lwt.t =
  fun digest ->
  simple_client request_state_update_mailbox
    (fun ((_x_digest, x_resolver) : (Digest.t * TransactionReceipt.t OrExn.t Lwt.u)) -> Submit (digest,x_resolver)) digest


let retrieve_last_posted_state : unit -> Digest.t Lwt.t =
  fun () ->
  simple_client request_state_update_mailbox
    (fun ((_x_unit, x_resolv) : (unit * Digest.t Lwt.u)) -> GetLastCommit x_resolv) ()

let retrieve_last_revision : unit -> Revision.t Lwt.t =
  fun () ->
  simple_client request_state_update_mailbox
    (fun ((_x_unit, x_resolv) : (unit * Revision.t Lwt.u)) -> GetLastRevision x_resolv) ()


let init_state : unit -> digest_entry =
  fun () -> {revision = Revision.of_int 0; digest = null_digest}


let the_digest_entry_ref : (digest_entry ref) = ref (init_state ())



<<<<<<< HEAD
let print_status_receipt : TransactionReceipt.t -> string =
  fun tr -> (TokenAmount.to_string tr.status)


let post_operation_general_kernel : Ethereum_chain.Operation.t -> Address.t -> TokenAmount.t -> TransactionReceipt.t Lwt_exn.t =
  fun operation sender value ->
  let gas_limit_val = None in (* Some kind of arbitrary choice *)
  if state_update_log then
    log "post_operation_general_kernel : before make_pre_transaction";
  Ethereum_user.make_pre_transaction ~sender operation ?gas_limit:gas_limit_val value
  >>= fun x_pretrans ->
  Ethereum_user.add_ongoing_transaction ~user:sender (Wanted x_pretrans)
  >>= fun (tracker_key, _, _) ->
  let (_, promise, _) = Ethereum_user.TransactionTracker.get () tracker_key in
  (Lwt.bind promise (function
  | Ethereum_user.FinalTransactionStatus.Failed (_, error) ->
     fail error (* bork "Cannot match this" *)
  | Ethereum_user.FinalTransactionStatus.Confirmed (_transaction, _signed, receipt) ->
     if state_update_log then
       log "transaction status=%s" (print_status_receipt receipt);
     Lwt_exn.return receipt))


let post_operation_general : Ethereum_chain.Operation.t -> Address.t -> TokenAmount.t -> TransactionReceipt.t Lwt_exn.t =
  fun operation sender value ->
  let rec submit_operation : unit -> TransactionReceipt.t Lwt_exn.t =
    fun () ->
    Lwt.bind (post_operation_general_kernel operation sender value)
      (function
       | Error _error -> if state_update_log then
                           log "post_operation_general, Error case";
                         Lwt_exn.bind (Ethereum_watch.sleep_delay_exn 1.0) (fun () -> submit_operation ())
       | Ok ereceipt ->
          (let str = print_status_receipt ereceipt in
           let str_succ = "1" in
           if String.equal str str_succ then
             Lwt_exn.return ereceipt
           else
             Lwt_exn.bind (Ethereum_watch.sleep_delay_exn 1.0) (fun () -> submit_operation ())
          )
      ) in
  submit_operation ()

=======
>>>>>>> 688eaac9

let post_state_update : Revision.t -> Digest.t -> TransactionReceipt.t Lwt_exn.t =
  fun operator_revision digest ->
  if state_update_log then
    log "post_state_update operator_revision=%s digest=%s" (Revision.to_string operator_revision)  (Digest.to_0x digest);
  let operation = make_state_update_call digest operator_revision in
  let oper_addr = Side_chain_server_config.operator_address in
  Ethereum_user.post_operation ~operation ~sender:oper_addr ~value:TokenAmount.zero


let inner_state_update_request_loop () =
  let open Lwt in
  let digest_entry_ref : digest_entry ref = ref {revision=Revision.zero; digest=Digest.zero} in
  let rec inner_loop : unit -> unit Lwt.t =
    fun () ->
    Lwt_mvar.take request_state_update_mailbox
    >>= function
    | GetLastRevision (rev_u : Revision.t Lwt.u) ->
       Lwt.wakeup_later rev_u !digest_entry_ref.revision;
       inner_loop ()
    | GetLastCommit (digest_u : Digest.t Lwt.u) ->
       Lwt.wakeup_later digest_u !digest_entry_ref.digest;
       inner_loop ()
    | Submit ((new_digest, notify_u) : (Digest.t * TransactionReceipt.t OrExn.t Lwt.u)) ->
       let new_rev = Revision.add !digest_entry_ref.revision Revision.one in
       let new_digest_entry = {revision=new_rev; digest=new_digest} in
       digest_entry_ref := new_digest_entry;
       let revision : Revision.t = Revision.of_int 742 in
       (* TODO: Clarify this. The value 742 is here for fun so that we know what problem happen.
        In reality, we need the state revision *)
       post_state_update revision new_digest
       >>= fun ereceipt ->
       Lwt.wakeup_later notify_u ereceipt;
       inner_loop ()
  in inner_loop ()


let start_state_update_operator () =
  if state_update_log then
    log "Beginning of start_state_update_operator";
  Lwt.async inner_state_update_request_loop;
  Lwt_exn.return ()


(* Alert to take care of:
   ---lack of gas
   ---transaction not passed
 *)<|MERGE_RESOLUTION|>--- conflicted
+++ resolved
@@ -1,11 +1,6 @@
 open Legilogic_lib
 open Action
-<<<<<<< HEAD
-open Lwt_exn
 open Logging
-=======
-
->>>>>>> 688eaac9
 open Types
 
 open Legilogic_ethereum
@@ -50,53 +45,6 @@
 let the_digest_entry_ref : (digest_entry ref) = ref (init_state ())
 
 
-
-<<<<<<< HEAD
-let print_status_receipt : TransactionReceipt.t -> string =
-  fun tr -> (TokenAmount.to_string tr.status)
-
-
-let post_operation_general_kernel : Ethereum_chain.Operation.t -> Address.t -> TokenAmount.t -> TransactionReceipt.t Lwt_exn.t =
-  fun operation sender value ->
-  let gas_limit_val = None in (* Some kind of arbitrary choice *)
-  if state_update_log then
-    log "post_operation_general_kernel : before make_pre_transaction";
-  Ethereum_user.make_pre_transaction ~sender operation ?gas_limit:gas_limit_val value
-  >>= fun x_pretrans ->
-  Ethereum_user.add_ongoing_transaction ~user:sender (Wanted x_pretrans)
-  >>= fun (tracker_key, _, _) ->
-  let (_, promise, _) = Ethereum_user.TransactionTracker.get () tracker_key in
-  (Lwt.bind promise (function
-  | Ethereum_user.FinalTransactionStatus.Failed (_, error) ->
-     fail error (* bork "Cannot match this" *)
-  | Ethereum_user.FinalTransactionStatus.Confirmed (_transaction, _signed, receipt) ->
-     if state_update_log then
-       log "transaction status=%s" (print_status_receipt receipt);
-     Lwt_exn.return receipt))
-
-
-let post_operation_general : Ethereum_chain.Operation.t -> Address.t -> TokenAmount.t -> TransactionReceipt.t Lwt_exn.t =
-  fun operation sender value ->
-  let rec submit_operation : unit -> TransactionReceipt.t Lwt_exn.t =
-    fun () ->
-    Lwt.bind (post_operation_general_kernel operation sender value)
-      (function
-       | Error _error -> if state_update_log then
-                           log "post_operation_general, Error case";
-                         Lwt_exn.bind (Ethereum_watch.sleep_delay_exn 1.0) (fun () -> submit_operation ())
-       | Ok ereceipt ->
-          (let str = print_status_receipt ereceipt in
-           let str_succ = "1" in
-           if String.equal str str_succ then
-             Lwt_exn.return ereceipt
-           else
-             Lwt_exn.bind (Ethereum_watch.sleep_delay_exn 1.0) (fun () -> submit_operation ())
-          )
-      ) in
-  submit_operation ()
-
-=======
->>>>>>> 688eaac9
 
 let post_state_update : Revision.t -> Digest.t -> TransactionReceipt.t Lwt_exn.t =
   fun operator_revision digest ->
