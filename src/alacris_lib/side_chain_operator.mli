--- conflicted
+++ resolved
@@ -55,13 +55,6 @@
 (** start of the operator that do state_update at frequent date
     (for example every 25s). *)
 
-<<<<<<< HEAD
-
-
-
-
-=======
->>>>>>> b2bfac6d
 (*
    (** For a operator, commit the state of the side-chain to the main-chain *)
    val commit_operator_state : (unit, unit) OperatorAsyncAction.arr
