--- conflicted
+++ resolved
@@ -73,13 +73,8 @@
     | Requested            of UserTransactionRequest.t signed
     | SignedByOperator     of TransactionCommitment.t
     | PostedToRegistry     of TransactionCommitment.t
-<<<<<<< HEAD
     | PostedToMainChain    of TransactionCommitment.t * PairRevisionDigest.t * Ethereum_chain.Confirmation.t
-    | ConfirmedOnMainChain of TransactionCommitment.t * PairRevisionDigest.t * Ethereum_chain.Confirmation.t
-=======
-    | PostedToMainChain    of TransactionCommitment.t * Ethereum_chain.Confirmation.t
-    | ConfirmedOnMainChain of TransactionCommitment.t * Revision.t * Ethereum_chain.Confirmation.t
->>>>>>> fd2648d9
+    | ConfirmedOnMainChain of TransactionCommitment.t * PairRevisionDigest.t * Revision.t * Ethereum_chain.Confirmation.t
 
   include PersistableS with type t := t
 
