(* Types for Alacris side-chains *)
open Legilogic_lib
open Digesting
open Signing
open Persisting
open Types
open Merkle_trie

open Legilogic_ethereum
(** We use the very same TokenAmount type for the main chain and the side-chain,
    as indeed the tokens form a two-way peg. *)
module TokenAmount = Ethereum_chain.TokenAmount

(* TODO: use GADTs... but first teach ppx_deriving_yojson about them? *)

(** invoice sent from payee to payer
    TODO: should we specify a deadline for the invoice as part of on-chain data? In what unit?

    The memo identifies the invoice
    The merchant chooses this memo to match payments to invoices on his side;
    the customer must include the proper memo on its payment
    A memo is up to 63 characters max.
*)

module Invoice : sig
  [@warning "-39-32"]
  type t = {recipient: Address.t; amount: TokenAmount.t; memo: string}
  [@@deriving lens { prefix=true }, yojson, rlp]
  include PersistableS with type t := t
end

(** an operation on a operator side-chain *)
module UserOperation : sig
  [@warning "-39"]
  type deposit_details =
    { deposit_amount: TokenAmount.t
    ; deposit_fee: TokenAmount.t
    ; main_chain_deposit: Ethereum_chain.SignedTransactionData.t
    ; main_chain_deposit_confirmation: Ethereum_chain.Confirmation.t
<<<<<<< HEAD
    ; request_guid: RequestGuid.t
    ; requested_at: Timestamp.t
=======
    ; request_guid:                    RequestGuid.t
    ; requested_at:                    Timestamp.t
>>>>>>> 0fb128ad
    } [@@deriving lens, yojson, rlp]

  type payment_details =
    { payment_invoice:   Invoice.t
    ; payment_fee:       TokenAmount.t
    ; payment_expedited: bool
    ; request_guid:      RequestGuid.t
    ; requested_at:      Timestamp.t
    } [@@deriving lens, yojson, rlp]

  [@@warning "-32"]
  type withdrawal_details =
    { withdrawal_amount: TokenAmount.t
    ; withdrawal_fee:    TokenAmount.t
    ; request_guid:      RequestGuid.t
    ; requested_at:      Timestamp.t
    } [@@deriving lens, yojson, rlp]

  [@@@warning "-32"]
  type t =
    | Deposit    of deposit_details
    | Payment    of payment_details
    | Withdrawal of withdrawal_details
<<<<<<< HEAD
  [@@deriving yojson, rlp]
=======
  [@@deriving rlp]
>>>>>>> 0fb128ad
  (* TODO: do we need a two-phase send then receive (but only after settlement
   * send was settled) for non-expedited payments? *)

  val guid_and_utc : t -> RequestGuid.t * Timestamp.t

  include PersistableS with type t := t
end

(*
   | Settlement of settlement_details

   type settlement_details =
   { sender: public_key
   ; sender_operator: public_key
   ; recipient: public_key
   ; recipient_operator: public_key }
*)

(** Headers for a request to a operator

    Every client request that initiates a transaction comes with a request
    window, that puts a cap on the validity of the request in terms of inclusion
    in the main chain. Thus, the other parties cannot keep the requestor's
    resource on hold indefinitely. Additionally, the request may contain
    reference to the root of the main chain consensus, so that it is clear which
    fork the transaction happens in; in some cases, it might be OK to be active
    in multiple forks; in other cases, it might lead to the requestor being
    punished in both. Note that the request_window_t data could be summarized in
    a hash, so the details can be omitted in future state logs, saving space;
    but the content would still need to be published for present validation, so
    that is a space loss in the short run (and/or for long-term archivers).
    Alternatively, to save space, the root may not be stored in places where the
    validity requires the root to be the same as *the* known consensual root at
    the given date. *)
module RxHeader : sig
  [@warning "-39-32"]
  type t =
    { operator: Address.t
    ; requester: Address.t
    ; requester_revision: Revision.t
    ; confirmed_main_chain_state_digest: digest (* Ethereum_chain.State.t *)
    ; confirmed_main_chain_state_revision: Revision.t
    ; confirmed_side_chain_state_digest: digest (* State.t *)
    ; confirmed_side_chain_state_revision: Revision.t
    ; validity_within: Duration.t }
  [@@deriving lens { prefix=true }, yojson, rlp]
  include PersistableS with type t := t
end

(** Request from user to operator for operation on the side chain
    an operation, plus headers that provide a reference to the past and a timeout
*)
module UserTransactionRequest : sig
  [@warning "-39-32"]
  type t = {rx_header: RxHeader.t; operation: UserOperation.t}
  [@@deriving lens { prefix=true }, yojson, rlp]
  include PersistableS with type t := t
end

module SignedUserTransactionRequest : SignedS with type payload = UserTransactionRequest.t

(** header for a confirmation from a operator:

    Future Optimization: when storing the transaction in memory or on disk,
    common data that can be deduced from context is omitted from storage and computed instead.
    But when signing the transaction and showing the evidence of the transaction to clients,
    the full data is included.

    give a revision so contradiction is trivial to check.
    Should we also provide log(n) digests to the previous confirmation
    whose revision is a multiple of 2**k for all k?
*)
module TxHeader : sig
  [@warning "-39-32"]
  type t = {tx_revision: Revision.t; updated_limit: TokenAmount.t}
  [@@deriving lens { prefix=true }, yojson, rlp]
  include PersistableS with type t := t
end

module AdminTransactionRequest : sig
  (* Update the side-chain to take into account that the state of the side chain at given revision
     was confirmed on the main chain at given revision,
     thus allowing the operator to refresh their spending limit.
     All details are in the RxHeader and TxHeader.
  *)
  [@warning "-39-32"]
  type t =
    | StateUpdate of Revision.t * Digest.t
  [@@deriving yojson, rlp]
    (*| BondDeposit
      | BondWithdrawal *)
    (* Revision of the side_chain that was confirmed in the main chain,
       and the transaction hash for the state update transaction on the main chain. *)
  include PersistableS with type t := t
end

module UserQueryRequest : sig
  [@warning "-39-32"]
  type t =
    | Get_account_balance of {address: Address.t}
    | Get_account_balances
    | Get_account_state of {address: Address.t}  (* side chain only *)
    | Get_account_status of {address: Address.t} (* side chain and main chain *)
    | Get_recent_transactions of {address: Address.t; count: Revision.t option}
    | Get_proof of {tx_revision: Revision.t}
<<<<<<< HEAD
  [@@deriving yojson, rlp]
=======
  [@@deriving rlp]
>>>>>>> 0fb128ad
  include PersistableS with type t := t
end

module AdminQueryRequest : sig
  [@warning "-39-32"]
  type t =
    | Get_all_balances
    | Get_transaction_rate
<<<<<<< HEAD
  [@@deriving yojson, rlp]
=======
  [@@deriving rlp]
>>>>>>> 0fb128ad
  include PersistableS with type t := t
end

(* TODO: use GADT to split those cases? *)
module TransactionRequest : sig
  [@warning "-39-32"]
  type t =
    [ `UserTransaction of UserTransactionRequest.t signed
    | `AdminTransaction of AdminTransactionRequest.t ]
  [@@deriving yojson, rlp]
  include PersistableS with type t := t
  val signed_request : t -> UserTransactionRequest.t signed
  val request : t -> UserTransactionRequest.t
end

module Query : sig
  [@warning "-39-32"]
  type t =
    [ `UserQuery of UserQueryRequest.t
    | `AdminQuery of AdminQueryRequest.t ]
<<<<<<< HEAD
  [@@deriving yojson, rlp]
=======
  [@@deriving rlp]
>>>>>>> 0fb128ad
  include PersistableS with type t := t
end

module UserRequest : sig
  [@warning "-39-32"]
  type t =
    [ `UserQuery of UserQueryRequest.t
    | `UserTransaction of UserTransactionRequest.t signed]
<<<<<<< HEAD
  [@@deriving yojson, rlp]
=======
  [@@deriving rlp]
>>>>>>> 0fb128ad
  include PersistableS with type t := t
end

module AdminRequest : sig
  [@warning "-39-32"]
  type t =
    [ `AdminQuery of UserQueryRequest.t
    | `AdminTransaction of AdminTransactionRequest.t ]
<<<<<<< HEAD
  [@@deriving yojson, rlp]
=======
  [@@deriving rlp]
>>>>>>> 0fb128ad
  include PersistableS with type t := t
end

module ExternalRequest : sig
  [@warning "-39-32"]
  type t =
    [ `UserQuery of UserQueryRequest.t
    | `UserTransaction of UserTransactionRequest.t signed
    | `AdminQuery of AdminQueryRequest.t ]
<<<<<<< HEAD
  [@@deriving yojson, rlp]
=======
  [@@deriving rlp]
>>>>>>> 0fb128ad
  include PersistableS with type t := t
end

(** A transaction confirmation from a operator, as included in the TransactionMap of its State:
    a request, plus headers that help validate against fraud.
*)
module Transaction : sig
  [@warning "-39-32"]
  type t = { tx_header: TxHeader.t;
             (* TODO: replace the below with tx_operation: TxOperation.t *)
             tx_request: TransactionRequest.t }
  [@@deriving lens { prefix=true }, yojson, rlp]
  include PersistableS with type t := t
end

(* TODO: actually maintain the user_revision;
   pass rx_header to apply_side_chain_request (replacing _operation) to account for user_revision *)
(** public state of the account of a user with a operator as visible in the public side-chain *)
module AccountState : sig
  [@warning "-39-32"]
  type t =
    { balance: TokenAmount.t (* amount of tokens in the account *)
    ; account_revision: Revision.t
    (* number of operations so far that concern this account.
       This both makes verification easier and prevents replay attacks
       like the equivalent Ethereum "nonce" *) }
  [@@deriving lens { prefix=true }, yojson, rlp]
  include PersistableS with type t := t

  (** Default (empty) state for a new operator *)
  val empty : t
end

(** Module for Maps that for a operator map consecutive revisions from 0 to N each to
    the Transaction that has the given revision as Side_chain.TxHeader.tx_revision *)
module TransactionMap : MerkleTrieS with type key = Revision.t and type value = Transaction.t

(** Module for Maps that for a given operator map addresses each to the AccountState
    for the given address. *)
module AccountMap : MerkleTrieS with type key = Address.t and type value = AccountState.t

(** Public state of an operator's side-chain, as posted to the court registry and main chain.

The entire point and purpose of a blockchain state, whether it's a main chain or a side chain,
is that its contents and its structure can and will be verified algorithmically by the nodes
validating the protocol: it's a verifiable trace of execution of an ordered set of transactions.
This state must include not just the set of transactions, but a set of indexes sufficient
for the validators to efficiently assess whether the state is indeed correct. Efficiently here
means that each increment of chain state can be checked in a time polynomial in the logarithm
of the size of the state (a polynomial of small degree with small constant terms).

While operators may try to anticipate the future, to e.g. predict how when a block will be confirmed
(thus re-increasing the spending limit) and how much liquidity they should keep on each side-chain,
any speculative state belongs to the operators' private state, unless contractual commitments are
made based on such predictions. There is actually one such case: the computation of minimum deposit
required as collateral.

    TODO: somehow store the following?
    ; confirmed_main_chain_state: digest (* Ethereum_chain.State.t *)
    ; confirmed_side_chain_state: digest (* state previously posted on the above *)
    ; bond_posted: TokenAmount.t
    Or "just" keep changes in this data in the TransactionMap as objects beside requests?
    And keep a fast-access index to the latest entry numbers? As other trees?
    As parallel trees that share the same data structures?
    Index not just the confirmed, but also the pending confirmation?
*)
module State : sig
  (* NB: If you modify it, make sure to keep this in synch with TransactionCommitment.t *)
  [@warning "-39-32"]
  type t = { operator_revision: Revision.t
           ; spending_limit: TokenAmount.t
           (*           ; expedited_spending_limit: TokenAmount.t
                        (* limit to expedited operations. TODO: find a good way to update it back up when things get confirmed *)
                        ; expedited_spending_since_last_confirmed_state: TokenAmount.t *)
           ; accounts: AccountMap.t
           ; transactions: TransactionMap.t
           ; main_chain_transactions_posted: DigestSet.t }
  [@@deriving lens { prefix=true }, yojson, rlp]
  include PersistableS with type t := t
  val empty : t
end

module SignedState : SignedS with type payload = State.t

(** TODO: verifier state and actions in some module Side_chain_verifier. *)

(** Fee structure for a operator
    NB: an important constraint is that we need to advertise this fee structure to users
    TODO: account for size of transaction if memo can be long.
    TODO: make fee structure updatable by posting a new fee schedule in advance.
*)
module OperatorFeeSchedule : sig
  [@warning "-39-32"]
  type t =
    { deposit_fee: TokenAmount.t (* fee to accept a deposit *)
    ; withdrawal_fee: TokenAmount.t (* fee to accept a withdrawal *)
    ; per_account_limit: TokenAmount.t (* limit for pending expedited transactions per user *)
    ; fee_per_billion: TokenAmount.t
    (* function TokenAmount.t -> TokenAmount.t ? *) }
  [@@deriving lens { prefix=true}, yojson, rlp]
  include PersistableS with type t := t
end

(** An attestation to commitment of a tx via a Merkle proof.
    The state that is root of the Merkle proof is not necessarily committed to the main chain,
    but is signed by Trent.
    The idea here is that Merkle proofs are vastly cheaper, CPU-wise, than signatures.
    (i.e. a signature takes ~3e5 cycles, whereas a proof should take only a ~1e4 cycles,
    and we need to do the proofs anyway --- NB: numbers unconfirmed.)
*)
module TransactionCommitment : sig
  [@warning "-39-32"]
  type t =
    { transaction: Transaction.t (* The Transaction being committed to *)
    ; tx_proof: TransactionMap.Proof.t (* Merkle proof for the tx *)
    ; operator_revision: Revision.t (* From State.t *)
    ; spending_limit: TokenAmount.t (* From State.t *)
    ; accounts: Digest.t (* From State.t, digest only *)
    ; main_chain_transactions_posted: Digest.t (* From State.t, digest only *)
    ; signature: signature (* Signature of the digest of the state reconstituted from the above *)
    ; state_digest: Digest.t (* Signature put in the state update *)
    ; contract_address: Address.t (* contract address needed for accessing to data *)
    }
  [@@deriving lens { prefix=true }, yojson, rlp]
  include PersistableS with type t := t
end

(** For now, the side chain contract records in its Ethereum on-chain state claims for state updates,
    so we only need a commitment to a state that was thus updated on-chain.
    In the future, we may or may not want to include a Ethereum_chain.Confirmation.t
    of the state update instead.
*)
module Confirmation = TransactionCommitment

type court_clerk_confirmation = {clerk: public_key; signature: signature} [@@deriving lens]

(** Side chain update to be posted on the main chain, including signatures by court registry clerks.
    The update itself has to be signed by the operator
    current_state is a digest of State.t *)
type update = {current_state: digest; availability_proof: court_clerk_confirmation list}
(*[@@deriving lens { prefix = true }]*)

exception No_operator_yet

exception Already_open

exception Already_closed

exception Account_closed_or_nonexistent

exception Invalid_confirmation

val one_billion_tokens : TokenAmount.t

(**
   When signing a message, we want to prepend to the message a long unique tag
   that makes it extremely hard for an attacker to pun messages
   between two different protocols using the same keys (e.g. for two different side-chains).
*)
module SignaturePrefix : sig
  include PersistableS
  val state_update : t
end

val initial_fee_schedule : OperatorFeeSchedule.t
<|MERGE_RESOLUTION|>--- conflicted
+++ resolved
@@ -33,17 +33,12 @@
 module UserOperation : sig
   [@warning "-39"]
   type deposit_details =
-    { deposit_amount: TokenAmount.t
-    ; deposit_fee: TokenAmount.t
-    ; main_chain_deposit: Ethereum_chain.SignedTransactionData.t
+    { deposit_amount:                  TokenAmount.t
+    ; deposit_fee:                     TokenAmount.t
+    ; main_chain_deposit:              Ethereum_chain.SignedTransactionData.t
     ; main_chain_deposit_confirmation: Ethereum_chain.Confirmation.t
-<<<<<<< HEAD
-    ; request_guid: RequestGuid.t
-    ; requested_at: Timestamp.t
-=======
     ; request_guid:                    RequestGuid.t
     ; requested_at:                    Timestamp.t
->>>>>>> 0fb128ad
     } [@@deriving lens, yojson, rlp]
 
   type payment_details =
@@ -67,11 +62,7 @@
     | Deposit    of deposit_details
     | Payment    of payment_details
     | Withdrawal of withdrawal_details
-<<<<<<< HEAD
-  [@@deriving yojson, rlp]
-=======
-  [@@deriving rlp]
->>>>>>> 0fb128ad
+  [@@deriving yojson, rlp]
   (* TODO: do we need a two-phase send then receive (but only after settlement
    * send was settled) for non-expedited payments? *)
 
@@ -177,11 +168,7 @@
     | Get_account_status of {address: Address.t} (* side chain and main chain *)
     | Get_recent_transactions of {address: Address.t; count: Revision.t option}
     | Get_proof of {tx_revision: Revision.t}
-<<<<<<< HEAD
-  [@@deriving yojson, rlp]
-=======
-  [@@deriving rlp]
->>>>>>> 0fb128ad
+  [@@deriving yojson, rlp]
   include PersistableS with type t := t
 end
 
@@ -190,11 +177,7 @@
   type t =
     | Get_all_balances
     | Get_transaction_rate
-<<<<<<< HEAD
-  [@@deriving yojson, rlp]
-=======
-  [@@deriving rlp]
->>>>>>> 0fb128ad
+  [@@deriving yojson, rlp]
   include PersistableS with type t := t
 end
 
@@ -215,11 +198,7 @@
   type t =
     [ `UserQuery of UserQueryRequest.t
     | `AdminQuery of AdminQueryRequest.t ]
-<<<<<<< HEAD
-  [@@deriving yojson, rlp]
-=======
-  [@@deriving rlp]
->>>>>>> 0fb128ad
+  [@@deriving yojson, rlp]
   include PersistableS with type t := t
 end
 
@@ -228,11 +207,7 @@
   type t =
     [ `UserQuery of UserQueryRequest.t
     | `UserTransaction of UserTransactionRequest.t signed]
-<<<<<<< HEAD
-  [@@deriving yojson, rlp]
-=======
-  [@@deriving rlp]
->>>>>>> 0fb128ad
+  [@@deriving yojson, rlp]
   include PersistableS with type t := t
 end
 
@@ -241,11 +216,7 @@
   type t =
     [ `AdminQuery of UserQueryRequest.t
     | `AdminTransaction of AdminTransactionRequest.t ]
-<<<<<<< HEAD
-  [@@deriving yojson, rlp]
-=======
-  [@@deriving rlp]
->>>>>>> 0fb128ad
+  [@@deriving yojson, rlp]
   include PersistableS with type t := t
 end
 
@@ -255,11 +226,7 @@
     [ `UserQuery of UserQueryRequest.t
     | `UserTransaction of UserTransactionRequest.t signed
     | `AdminQuery of AdminQueryRequest.t ]
-<<<<<<< HEAD
-  [@@deriving yojson, rlp]
-=======
-  [@@deriving rlp]
->>>>>>> 0fb128ad
+  [@@deriving yojson, rlp]
   include PersistableS with type t := t
 end
 
