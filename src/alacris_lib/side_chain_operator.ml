--- conflicted
+++ resolved
@@ -427,40 +427,28 @@
   fun operator ->
   let open Lwt_exn in
   retrieve_validated_rev_digest ()
-<<<<<<< HEAD
   >>= fun (operator_revision, operator_digest) -> post_state_update ~operator ~operator_revision ~operator_digest
-  >>= fun () -> Ethereum_watch.sleep_delay_exn Side_chain_server_config.state_update_period_in_seconds_f
+  >>= fun () -> sleep_delay_exn Side_chain_server_config.state_update_period_in_seconds_f
   >>= fun () -> inner_state_update_periodic_loop operator
-=======
-  >>= uncurry post_state_update
-  >>= fun _ -> sleep_delay_exn Side_chain_server_config.state_update_period_in_seconds_f
-  >>= inner_state_update_periodic_loop
->>>>>>> 3ab3bea8
 
 let rec inner_state_update_nocheck_periodic_loop : Address.t -> unit Lwt_exn.t =
   fun operator ->
   let open Lwt_exn in
   retrieve_validated_rev_digest ()
   >>= fun (operator_revision, operator_digest) -> post_state_update_nocheck ~operator ~operator_revision ~operator_digest
-  >>= fun () -> Ethereum_watch.sleep_delay_exn Side_chain_server_config.state_update_period_in_seconds_f
+  >>= fun () -> sleep_delay_exn Side_chain_server_config.state_update_period_in_seconds_f
   >>= fun () -> inner_state_update_nocheck_periodic_loop operator
 
-let start_state_update_periodic_operator address =
+let start_state_update_periodic_daemon address =
   if side_chain_operator_log then
     Logging.log "Beginning of start_state_update_periodic_operator wait=%f" Side_chain_server_config.state_update_period_in_seconds_f;
   Lwt.async (fun () -> inner_state_update_periodic_loop address);
   Lwt_exn.return ()
 
-<<<<<<< HEAD
 let start_state_update_nocheck_periodic_operator address =
   if side_chain_operator_log then
     Logging.log "Beginning of start_state_update_nocheck_periodic_operator wait=%f" Side_chain_server_config.state_update_period_in_seconds_f;
   Lwt.async (fun () -> inner_state_update_nocheck_periodic_loop address);
-=======
-let start_state_update_periodic_daemon () =
-  Logging.log "Beginning of start_state_update_periodic_daemon";
-  Lwt.async inner_state_update_periodic_loop;
->>>>>>> 3ab3bea8
   Lwt_exn.return ()
 
 let process_validated_transaction_request : (TransactionRequest.t, Transaction.t) OperatorAction.arr =
