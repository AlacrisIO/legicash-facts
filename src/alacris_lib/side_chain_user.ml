--- conflicted
+++ resolved
@@ -27,7 +27,7 @@
 let get_operator_fee_schedule _operator_address =
   Lwt_exn.return initial_fee_schedule
 
-(* Those tpoics below correspond to events in the operator.sol code
+(* Topics below correspond to events in the operator.sol code
    Be careful of adjusting everything when you change the type like adding a balance.
  *)
 
@@ -72,32 +72,10 @@
 
 let get_contract_address_from_client_exn_req () =
   let open Lwt_exn in
-<<<<<<< HEAD
-  Logging.log "Beginning of wait_for_contract_event_eth";
-
-  retrieve_relevant_single_logs_data
-    Side_chain_server_config.delay_wait_ethereum_watch_in_seconds
-    contract_address
-    topics
-    list_data_type
-    data_value_search
-
-  (* TODO: DRY with previous function. And the confirmation returned, if needed, should not be faked *)
-  >>= fun _ -> return Ethereum_chain.Confirmation.
-    { block_hash          = Digest.zero
-    ; block_number        = Revision.zero
-    ; transaction_hash    = Digest.zero
-    ; transaction_index   = Revision.zero
-    }
-
-let wait_for_operator_state_update :
-      Address.t -> Address.t -> Ethereum_chain.Confirmation.t Lwt_exn.t =
-  fun contract_address operator ->
-=======
   UserQueryRequest.Get_contract_address
-  |> post_user_query_request
-  >>= fun (x: yojson) ->
-  return (ContractAddrType.of_yojson_exn x).contract_address
+    |> post_user_query_request
+  >>= fun x ->
+    return (ContractAddrType.of_yojson_exn x).contract_address
 
 let contract_address_from_client_ref : (Address.t option ref) = ref None
 
@@ -133,7 +111,6 @@
                                    (operator:         Address.t)
                                  : Ethereum_chain.Confirmation.t Lwt_exn.t =
   let open Lwt_exn in
->>>>>>> 1e400259
   Logging.log "Beginning of wait_for_operator_state_update";
   wait_for_contract_event
     contract_address
@@ -175,36 +152,26 @@
       Lwt_exn.return ())
 
 
-let emit_claim_withdrawal_operation : Address.t -> Address.t -> Address.t -> Revision.t -> TokenAmount.t -> TokenAmount.t -> Digest.t -> unit Lwt_exn.t =
+let emit_claim_withdrawal_operation
+   : Address.t
+  -> Address.t
+  -> Address.t
+  -> Revision.t
+  -> TokenAmount.t
+  -> TokenAmount.t
+  -> Digest.t
+  -> unit Lwt_exn.t =
   fun contract_address sender operator operator_revision value bond digest ->
-  let open Lwt_exn in
-  Logging.log "emit_claim_withdrawal_operation : beginning of operation bond=%s" (TokenAmount.to_string bond);
-  let (operation : Ethereum_chain.Operation.t) = make_claim_withdrawal_call contract_address operator operator_revision value digest in
-<<<<<<< HEAD
-  let (oper_addr : Address.t) = Side_chain_server_config.operator_address in
-  let (gas_limit : TokenAmount.t option) = None in (* Some kind of arbitrary choice *)
-  Logging.log "emit_claim_withdrawal_operation : before make_pre_transaction";
-  Ethereum_user.make_pre_transaction ~sender:oper_addr operation ?gas_limit bond
-  >>= fun pre ->
-  Logging.log "emit_claim_withdrawal_operation : before confirm_pre_transaction";
-  Ethereum_user.confirm_pre_transaction operator pre
-  >>= const ()
-=======
-  let (gas_limit_val : TokenAmount.t option) = None in (* Some kind of arbitrary choice *)
-  Logging.log "emit_claim_withdrawal_operation : before make_pre_transaction";
-  Ethereum_user.make_pre_transaction ~sender operation ?gas_limit:gas_limit_val bond
-  >>= fun x ->
-  Logging.log "emit_claim_withdrawal_operation : before confirm_pre_transaction";
-  Ethereum_user.confirm_pre_transaction sender x
-  >>= fun (_tx, confirmation) ->
-  Logging.log "emit_claim_withdrawal_operation : before eth_get_transaction_receipt";
-  Ethereum_json_rpc.eth_get_transaction_receipt confirmation.transaction_hash
-  >>= fun x ->
-  Logging.log "emit_claim_withdrawal_operation : after eth_get_transaction_receipt";
-  match x with
-  | None -> bork "No tx receipt for contract creation"
-  | Some _receipt -> Lwt_exn.return ()
->>>>>>> 1e400259
+    let open Lwt_exn in
+    Logging.log "emit_claim_withdrawal_operation : beginning of operation bond=%s" (TokenAmount.to_string bond);
+    let (operation : Ethereum_chain.Operation.t) = make_claim_withdrawal_call contract_address operator operator_revision value digest in
+    let (gas_limit_val : TokenAmount.t option) = None in (* Some kind of arbitrary choice *)
+    Logging.log "emit_claim_withdrawal_operation : before make_pre_transaction";
+    Ethereum_user.make_pre_transaction ~sender operation ?gas_limit:gas_limit_val bond
+    >>= fun x ->
+    Logging.log "emit_claim_withdrawal_operation : before confirm_pre_transaction";
+    Ethereum_user.confirm_pre_transaction sender x
+    >>= const ()
 
 
 let emit_withdraw_operation : Address.t -> Address.t -> Address.t -> Revision.t -> TokenAmount.t -> TokenAmount.t -> Digest.t -> unit Lwt_exn.t =
@@ -218,13 +185,8 @@
   Ethereum_user.make_pre_transaction ~sender operation ?gas_limit:gas_limit_val value_send
   >>= fun x ->
   Logging.log "emit_withdraw_operation : before confirm_pre_transaction";
-<<<<<<< HEAD
   Ethereum_user.confirm_pre_transaction operator x
   >>= fun (_tx, _, receipt) ->
-=======
-  Ethereum_user.confirm_pre_transaction sender x
-  >>= fun (_tx, confirmation) ->
->>>>>>> 1e400259
   Logging.log "emit_withdraw_operation : before eth_get_transaction_receipt";
   Ethereum_json_rpc.eth_get_transaction_receipt receipt.transaction_hash
   >>= fun x ->
@@ -492,7 +454,6 @@
 
 exception TransactionFailed of OngoingTransactionStatus.t * exn
 
-<<<<<<< HEAD
 let _ = Printexc.register_printer
           (function
            | TransactionFailed (s, exn) ->
@@ -500,7 +461,6 @@
                       (s |> OngoingTransactionStatus.to_yojson |> string_of_yojson)
                       (Printexc.to_string exn))
            | _                -> None)
-=======
 
 let print_ots_state (o: OngoingTransactionStatus.t) : string =
   match o with
@@ -512,17 +472,6 @@
   | PostedToRegistry _ -> "postedtoregistry"
   | PostedToMainChain _ -> "postedtomainchain"
   | ConfirmedOnMainChain _ -> "confirmedonmainchain"
-
-let () = Printexc.register_printer (function
-             | TransactionFailed (o,e) ->
-                let str_except : string = Printexc.to_string e in
-                let str_o = print_ots_state o in
-                let str_ret : string = Printf.sprintf "TransactionFailed(%s,%s)" str_o str_except in
-                Some str_ret
-             | _ -> None)
-
-
->>>>>>> 1e400259
 
 type revision_generator = (unit, Revision.t) Lwter.arr
 
