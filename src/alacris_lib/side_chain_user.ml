open Lens.Infix

open Legilogic_lib
open Lib
open Action
open Yojsoning
open Marshaling
open Signing
open Persisting
open Types
open Merkle_trie
open Json_rpc
open Trie
open Side_chain_client

open Legilogic_ethereum
open Side_chain_server_config
open Ethereum_json_rpc
open State_update
open Ethereum_watch
open Ethereum_abi
open Operator_contract
open Digesting

open Side_chain

let side_chain_user_log = true

(** TODO: query the network, whatever, and find the fee schedule *)
let get_operator_fee_schedule _operator_address =
  Lwt_exn.return initial_fee_schedule

(* Topics below correspond to events in the operator.sol code
   Be careful of adjusting everything when you change the type like adding a balance.
 *)


let (topic_of_deposited: Bytes.t option) =
  topic_of_hash (digest_of_string "Deposited(address,address,uint256,uint256)")

let (topic_of_state_update: Bytes.t option) =
  topic_of_hash (digest_of_string "StateUpdate(address,bytes32,uint256,uint64,uint64)")

let (topic_of_claim_withdrawal: Bytes.t option) =
  topic_of_hash (digest_of_string "ClaimWithdrawal(address,uint64,uint256,bytes32,uint256,uint256,uint64)")

let (topic_of_withdraw: Bytes.t option) =
  topic_of_hash (digest_of_string "Withdrawal(address,uint64,uint256,uint256,bytes32)")

(** TODO: find and justify a good default validity window in number of blocks *)
let default_validity_window = Duration.of_int 256

let stub_confirmed_main_chain_state = ref Ethereum_chain.genesis_state

let stub_confirmed_main_chain_state_digest = ref (Ethereum_chain.State.digest Ethereum_chain.genesis_state)

let stub_confirmed_side_chain_state = ref Side_chain.State.empty

let stub_confirmed_side_chain_state_digest = ref (State.digest Side_chain.State.empty)

[@@@warning "-32-27"]
let get_keypair_of_address user =
  Lwt_exn.catching_arr keypair_of_address user



let test_equality_quadruple : (Address.t * Digest.t * Digest.t * Revision.t) -> (Address.t * Digest.t * Digest.t * Revision.t) -> bool =
  fun (a_adr, a_diga, a_digb, a_rev) (b_adr, b_diga, b_digb, b_rev) ->
  let result = ref true in
  if not (String.equal (Address.to_string a_adr) (Address.to_string b_adr)) then
    (if side_chain_user_log then
       Logging.log "Equality failure at contract_address a=%s b=%s" (Address.to_string a_adr) (Address.to_string b_adr);
     result := false
    );
  if not (String.equal (Digest.to_string a_diga) (Digest.to_string b_diga)) then
    (if side_chain_user_log then
       Logging.log "Equality failure at code_hash a=%s b=%s" (Digest.to_string a_diga) (Digest.to_string b_diga);
     result := false
    );
  if not (String.equal (Digest.to_string a_digb) (Digest.to_string b_digb)) then
    (if side_chain_user_log then
       Logging.log "Equality failure at transaction_hash a=%s b=%s" (Digest.to_string a_digb) (Digest.to_string b_digb);
     result := false
    );
  if not (Revision.equal a_rev b_rev) then
    (if side_chain_user_log then
       Logging.log "Equality failure at block_number a=%s b=%s" (Revision.to_string a_rev) (Revision.to_string b_rev);
     result := false
    );
  !result


let get_contract_address_for_client_checked_exn_req : unit -> Address.t Lwt_exn.t =
  fun () ->
  let open Lwt_exn in
  let e_quad = Lazy.force contract_address_info_for_client in
  let (contract_address, _, creation_hash, _) = e_quad in
  Operator_contract.retrieve_contract_address_quadruple creation_hash
  >>= fun f_quad ->
  let result = test_equality_quadruple e_quad f_quad in
  Logging.log "result ? %B" result;
  if result then
    (if side_chain_user_log then
       Logging.log "contract_address retrieve successfully";
     return contract_address
    )
  else
    (if side_chain_user_log then
       Logging.log "Error case for contract_address retrieval";
    bork "inconsistent input for the contract")


let contract_address_for_client_ref : (Address.t option ref) = ref None

let get_contract_address_for_client_exn : unit -> Address.t Lwt_exn.t =
  fun () ->
  let open Lwt_exn in
  match !contract_address_for_client_ref with
  | Some x -> return x
  | None ->
     get_contract_address_for_client_checked_exn_req ()
     >>= fun x ->
     contract_address_for_client_ref := Some x;
     return x

let get_contract_address_for_client : unit -> Address.t Lwt.t =
  fun () ->
  let open Lwt in
  get_contract_address_for_client_exn ()
  >>= fun x ->
  match x with
  | Error e -> bork "Error in obtaining the contract_address"
  | Ok x -> return x


let wait_for_operator_state_update : operator:Address.t -> transaction_hash:Digest.t -> Ethereum_chain.Confirmation.t Lwt_exn.t =
  fun ~operator ~transaction_hash ->
  let open Lwt_exn in
  get_contract_address_for_client_exn ()
  >>= fun contract_address ->
  wait_for_contract_event
    ~contract_address
    ~transaction_hash:(Some transaction_hash)
    ~topics:[topic_of_state_update]
    [Address; Bytes 32; Uint 256; Uint 64]
    [Some (Address_value operator); None; None; None]
  >>= fun x ->
  let (log_object, vals) = x in
  if side_chain_user_log then
    Logging.log "wait_for_operator_state_update, RETURN balance=%s" (print_abi_value_uint256 (List.nth vals 2));
  (* TODO defaulting to zero is wrong and the presence of `null`s indicates
   * something's broken with the confirmation data; we should instead capture
   * the possibility of invalid state at the type level and force consuming
   * code to deal with it explicitly and unambiguously.
   * TODO: Either only return a TransactionCommitment, or actually wait for Confirmation,
   * but don't return a fake Confirmation. Maybe have separate functions for one
   * and the other, or for one and the work that remains to do for the other.
   *)
  return Ethereum_chain.Confirmation.
    { transaction_hash  = Option.get log_object.transactionHash
    ; transaction_index = Option.get log_object.transactionIndex
    ; block_number      = Option.get log_object.blockNumber
    ; block_hash        = Option.get log_object.blockHash
    }


(* This function search from a revision of the state of the operator with a minimal value
   of operator_revision.
   ---
   TODO:
   have a pull-enabled centralized push actors watch the chain,
   filter it according to a hierarchy of criteria, etc., so that
   1000 waiting tasks don't lead to 1000 concurrent threads
   redundantly polling the main chain node. Thus,
   one thread would continually maintain a status of an operator's posted state
   —at least as long as the client is still actively interested in it.

 *)
let search_for_state_update_min_revision : operator:Address.t -> operator_revision:Revision.t -> Ethereum_chain.Confirmation.t Lwt_exn.t =
  fun ~operator  ~operator_revision ->
  if side_chain_user_log then
    Logging.log "Beginning of search_for_state_update_min_revision  operator=%s operator_revision=%s" (Address.to_0x operator) (Revision.to_string operator_revision);
  let delay = Side_chain_server_config.delay_wait_ethereum_watch_in_seconds in
  let rec get_matching : Revision.t -> Ethereum_chain.Confirmation.t Lwt_exn.t =
    fun start_ref ->
    let open Lwt_exn in
    get_contract_address_for_client_exn ()
    >>= fun contract_address ->
    retrieve_relevant_list_logs_data ~delay ~start_revision:start_ref
      ~max_number_iteration:None
      ~contract_address ~transaction_hash:None
      ~topics:[topic_of_state_update]
      [Address; Bytes 32; Uint 256; Uint 64; Uint 64]
      [Some (Address_value operator); None; None; None; None]
    >>= fun ((end_block, llogs) : (Revision.t * (LogObject.t * (abi_value list)) list)) ->
    let llogs_filter = List.filter (fun (_, x_list) ->
                           let oper_rev = retrieve_revision_from_abi_value (List.nth x_list 4) in
                           compare oper_rev operator_revision >= 0) llogs in
    if (List.length llogs_filter > 0) then
      let (log_object, vals) = List.nth llogs_filter 0 in
<<<<<<< HEAD
      let transhash : Digest.t = Option.get log_object.transactionHash in
      Logging.log "search_for_state_update_min_revision,  transhash=%s" (Digest.to_0x transhash);
      Logging.log "search_for_state_update_min_revision, RETURN balance=%s" (print_abi_value_uint256 (List.nth vals 2));
=======
      if side_chain_user_log then
        Logging.log "search_for_state_update_min_revision, RETURN balance=%s" (print_abi_value_uint256 (List.nth vals 2));
>>>>>>> f15e2aea
      (* TODO: Either only return a TransactionCommitment, or actually wait for Confirmation,
       * but don't return a fake Confirmation. Maybe have separate functions for one
       * and the other, or for one and the work that remains to do for the other.
       *)
      return Ethereum_chain.Confirmation.
      { transaction_hash  = Option.get log_object.transactionHash
      ; transaction_index = Option.get log_object.transactionIndex
      ; block_number      = Option.get log_object.blockNumber
      ; block_hash        = Option.get log_object.blockHash
      }
    else
      (sleep_delay_exn Side_chain_server_config.delay_wait_ethereum_watch_in_seconds
       >>= fun () -> get_matching end_block)
  in get_matching Revision.zero



let wait_for_claim_withdrawal_event : contract_address:Address.t -> transaction_hash:Digest.t -> operator:Address.t -> Revision.t -> Revision.t Lwt_exn.t =
  fun ~contract_address ~transaction_hash ~operator revision ->
  if side_chain_user_log then
    (Logging.log "Beginning of wait_for_claim_withdrawal_event";
     Logging.log "wait_for_claim_withdrawal_event contract_address=%s" (Address.to_0x contract_address)
    );
  let (topics : Bytes.t option list) = [topic_of_claim_withdrawal] in
  let (list_data_type : abi_type list) = [Address; Uint 64; Uint 256; Bytes 32; Uint 256; Uint 256; Uint 64] in
  let (data_value_search : abi_value option list) = [Some (Address_value operator);
                                                     Some (abi_value_from_revision revision);
                                                     None; None; None; None; None] in
  let (transaction_hash_val : Digest.t option) = Some transaction_hash in
  let open Lwt_exn in
  if side_chain_user_log then
    Logging.log "Before wait_for_contract_event CONTEXT claim_withdrawal";
  wait_for_contract_event ~contract_address ~transaction_hash:transaction_hash_val ~topics list_data_type data_value_search
  >>= fun (log_object, abi_list_val) ->
  if side_chain_user_log then
    (Logging.log "Now exiting the wait_for_claim_withdrawal_event |b|=%d" (List.length abi_list_val);
     Logging.log "claim_withdrawal, RETURN    bond=%s" (print_abi_value_uint256 (List.nth abi_list_val 4));
     Logging.log "claim_withdrawal, RETURN balance=%s" (print_abi_value_uint256 (List.nth abi_list_val 5));
     Logging.log "claim_withdrawal, RETURN     res=%s" (print_abi_value_uint64  (List.nth abi_list_val 6))
    );
  let block_nbr = Option.get log_object.blockNumber in
  return block_nbr

let emit_claim_withdrawal_operation : contract_address:Address.t -> sender:Address.t -> operator:Address.t -> Revision.t -> value:TokenAmount.t -> bond:TokenAmount.t -> Digest.t -> TransactionReceipt.t Lwt_exn.t =
  fun ~contract_address ~sender ~operator operator_revision ~value ~bond digest ->
  if side_chain_user_log then
    Logging.log "emit_claim_withdrawal_operation : beginning of operation bond=%s" (TokenAmount.to_string bond);
  let (operation : Ethereum_chain.Operation.t) = make_claim_withdrawal_call ~contract_address ~operator operator_revision ~value ~confirmed_state:digest in
  post_operation_general operation sender bond


let emit_withdraw_operation : contract_address:Address.t -> sender:Address.t -> operator:Address.t -> Revision.t -> value:TokenAmount.t -> bond:TokenAmount.t -> Digest.t -> TransactionReceipt.t Lwt_exn.t =
  fun ~contract_address  ~sender  ~operator operator_revision  ~value  ~bond digest ->
  if side_chain_user_log then
    Logging.log "emit_withdraw_operation contract_address=%s" (Address.to_0x contract_address);
  let (operation : Ethereum_chain.Operation.t) = make_withdraw_call ~contract_address ~operator operator_revision ~value ~bond ~confirmed_state:digest in
  let (value_send : TokenAmount.t) = TokenAmount.zero in
  post_operation_general operation sender value_send



let post_operation_deposit : TransactionCommitment.t -> Address.t -> unit Lwt_exn.t =
  fun tc operator ->
  if side_chain_user_log then
    Logging.log "Beginning of post_operation_deposit";
  let (topics : Bytes.t option list) = [topic_of_deposited] in
  let (list_data_type : abi_type list) = [Address; Address; Uint 256; Uint 256] in
  let (data_value_search : abi_value option list) = [Some (Address_value operator);
                                                     None; None; None] in
  if side_chain_user_log then
    Logging.log "Before wait_for_contract_event CONTEXT deposit";
  let open Lwt_exn in
  get_contract_address_for_client_exn ()
  >>= (fun contract_address ->
  wait_for_contract_event ~contract_address ~transaction_hash:None ~topics list_data_type data_value_search)
  >>= (fun (x : (LogObject.t * (abi_value list))) ->
    let (_log_object, _abi_list_val) = x in
    return ())


let post_claim_withdrawal_operation_exn : TransactionCommitment.t -> sender:Address.t -> operator:Address.t -> Revision.t Lwt_exn.t =
  fun tc ~sender ~operator ->
  let open Lwt_exn in
  match (tc.transaction.tx_request |> TransactionRequest.request).operation with
    | Deposit _ -> bork "This part should not occur"
    | Payment _ -> bork "This part should not occur"
    | Withdrawal {withdrawal_amount; withdrawal_fee} ->
       if side_chain_user_log then
         Logging.log "Beginning of post_claim_withdrawal_operation, withdrawal";
       get_contract_address_for_client_exn ()
       >>= fun contract_address ->
       emit_claim_withdrawal_operation
         ~contract_address
         ~sender
         ~operator
         tc.tx_proof.key
         ~value:withdrawal_amount
         ~bond:Side_chain_server_config.bond_value_v
         tc.state_digest
       >>= fun tr ->
       if side_chain_user_log then
         Logging.log "post_claim_withdrawal_operation status=%s" (print_status_receipt tr);
       wait_for_claim_withdrawal_event
         ~contract_address
         ~transaction_hash:tr.transaction_hash
         ~operator
         tc.tx_proof.key
       >>= fun block_nbr ->
       if side_chain_user_log then
         Logging.log "After the wait_for_claim_withdrawal_event";
       return block_nbr

let post_claim_withdrawal_operation : TransactionCommitment.t -> sender:Address.t -> operator:Address.t -> Revision.t Lwt.t =
  fun tc ~sender ~operator ->
  let open Lwt in
  post_claim_withdrawal_operation_exn tc ~sender ~operator
  >>= function
  | Error _ -> bork "The post_claim_withdrawal_operation_exn fails"
  | Ok x -> return x


let execute_withdraw_operation_spec : TransactionCommitment.t -> block_nbr:Revision.t -> TokenAmount.t -> sender:Address.t -> operator:Address.t -> unit Lwt_exn.t =
  fun tc ~block_nbr withdrawal_amount ~sender ~operator ->
  if side_chain_user_log then
    Logging.log "Beginning of execute_withdraw_operation";
  let open Lwt_exn in
  let min_block_length = (Revision.add block_nbr Side_chain_server_config.challenge_period_in_blocks) in
  wait_for_min_block_depth min_block_length
  >>= fun () -> get_contract_address_for_client_exn ()
  >>= fun contract_address ->
  emit_withdraw_operation
    ~contract_address
    ~sender
    ~operator
    tc.tx_proof.key
    ~value:withdrawal_amount
    ~bond:Side_chain_server_config.bond_value_v
    tc.state_digest
  >>= fun tr ->
  if side_chain_user_log then
    Logging.log "execute_withdraw_operation_spec status=%s" (print_status_receipt tr);
  let (data_value_search: abi_value option list) =
    [ Some (Address_value operator)
    ; Some (abi_value_from_revision tc.tx_proof.key)
    ; None ; None ; None ] in
  retrieve_relevant_list_logs_data
    ~delay:Side_chain_server_config.delay_wait_ethereum_watch_in_seconds
    ~start_revision:Revision.zero
    ~max_number_iteration:None
    ~contract_address
    ~transaction_hash:(Some tr.transaction_hash)
    ~topics:[topic_of_withdraw]
    [Address; Uint 64; Uint 256; Uint 256; Bytes 32]
    data_value_search
  >>= fun _ ->
  return ()


let execute_withdraw_operation : TransactionCommitment.t -> block_nbr:Revision.t -> sender:Address.t -> operator:Address.t -> unit Lwt_exn.t =
  fun tc ~block_nbr ~sender ~operator ->
  match (tc.transaction.tx_request |> TransactionRequest.request).operation with
  | Deposit _ | Payment _ -> Lwt_exn.return ()
  | Withdrawal {withdrawal_amount; withdrawal_fee} ->
     execute_withdraw_operation_spec tc ~block_nbr withdrawal_amount ~sender ~operator



(* TODO: unstub the stubs *)
let make_rx_header : Address.t -> Address.t -> Revision.t -> RxHeader.t Lwt.t =
  fun user  operator  revision ->
  Lwt.return RxHeader.
    { operator
    ; requester                           = user
    ; requester_revision                  = revision
    ; confirmed_main_chain_state_digest   = !stub_confirmed_main_chain_state_digest
    ; confirmed_main_chain_state_revision = !stub_confirmed_main_chain_state.revision
    ; confirmed_side_chain_state_digest   = !stub_confirmed_side_chain_state_digest
    ; confirmed_side_chain_state_revision = !stub_confirmed_side_chain_state.operator_revision
    ; validity_within                     = default_validity_window
    }

let make_user_transaction_request : user:Address.t -> operator:Address.t -> Revision.t -> UserOperation.t -> SignedUserTransactionRequest.t Lwt_exn.t =
  fun ~user  ~operator  revision  operation ->
  let open Lwt_exn in
  of_lwt (make_rx_header user operator) revision

  >>= fun rx_header ->
    let request = UserTransactionRequest.{rx_header; operation} in
    get_keypair_of_address user

  >>= fun keypair ->
    SignedUserTransactionRequest.make keypair request |> return

module DepositWanted = struct
  [@@@warning "-39"]
  type t =
    { operator:       Address.t
    ; deposit_amount: TokenAmount.t
    ; request_guid:   RequestGuid.t
    ; requested_at:   Timestamp.t
    } [@@deriving yojson]
end

module PaymentWanted = struct
  [@@@warning "-39"]
  type t =
    { operator:          Address.t
    ; recipient:         Address.t
    ; amount:            TokenAmount.t
    ; memo:              string
    ; payment_expedited: bool
    ; request_guid:      RequestGuid.t
    ; requested_at:      Timestamp.t
    } [@@deriving yojson]
end

module WithdrawalWanted = struct
  [@@@warning "-39"]
  type t =
    { operator:          Address.t
    ; withdrawal_amount: TokenAmount.t
    ; request_guid:      RequestGuid.t
    ; requested_at:      Timestamp.t
    } [@@deriving yojson]
end

module OngoingTransactionStatus = struct
  (* TODO: include a strong reference to the TransactionTracker, so it won't get garbage collected
     at just the wrong moment; make sure it can properly be persisted. Sigh.
     Need to clarify this problem. *)
  [@@@warning "-39"]
  type t =
    | DepositWanted of DepositWanted.t * TokenAmount.t

    | DepositPosted
      of DepositWanted.t
       * TokenAmount.t
       * Ethereum_user.TransactionTracker.Key.t

    | DepositConfirmed
      of DepositWanted.t
       * TokenAmount.t
       * Ethereum_chain.SignedTransactionData.t
       * Ethereum_chain.Confirmation.t

    (* for all operations *)
    | Requested        of UserTransactionRequest.t signed
    | SignedByOperator of TransactionCommitment.t
    | PostedToRegistry of TransactionCommitment.t (* TODO: include commitment from the MKB *)

    (* for withdrawal only *)
    (* TODO: Create the Confirmation type and clear things up *)
    | PostedToMainChain    of TransactionCommitment.t * Ethereum_chain.Confirmation.t (* Confirmation.t *)
    | ConfirmedOnMainChain of TransactionCommitment.t * Revision.t * Ethereum_chain.Confirmation.t (* Confirmation.t *)
  [@@deriving yojson]

  include (YojsonPersistable (struct
             type nonrec t = t
             let yojsoning = {to_yojson;of_yojson}
           end) : (PersistableS with type t := t))

  let signed_request_opt : t -> UserTransactionRequest.t signed option = function
    | DepositWanted    _
    | DepositPosted    _
    | DepositConfirmed _
      -> None

    | Requested signed_request -> Some signed_request

    | SignedByOperator     tc
    | PostedToRegistry     tc
    | PostedToMainChain    (tc, _)
    | ConfirmedOnMainChain (tc, _, _)
      -> tc.transaction.tx_request |> TransactionRequest.signed_request |> Option.return

  let signed_request = signed_request_opt >> Option.get

  let request_opt : t -> UserTransactionRequest.t option =
    signed_request_opt >> Option.map (fun x -> x.payload)

  let request = request_opt >> Option.get

  let status_operator = function
    | DepositWanted    (w, _)
    | DepositPosted    (w, _, _)
    | DepositConfirmed (w, _, _, _)
      -> w.DepositWanted.operator

    | x -> (request x).rx_header.operator

  let status_guid_and_utc = function
    | DepositWanted (w, _) -> (w.request_guid, w.requested_at)

    | DepositPosted    (w, _, _)
    | DepositConfirmed (w, _, _, _)
      -> (w.DepositWanted.request_guid, w.DepositWanted.requested_at)

    | Requested s -> UserOperation.guid_and_utc s.payload.operation

    | _ -> bork "Constructor must be one of: `Requested` or `Deposit{Wanted|Posted|Confirmed}`"
end

module FinalTransactionStatus = struct
  type t =
    | SettledOnMainChain of TransactionCommitment.t * Ethereum_chain.Confirmation.t
    | Failed of OngoingTransactionStatus.t * exn
  [@@deriving yojson]
  include (YojsonPersistable (struct
             type nonrec t = t
             let yojsoning = {to_yojson;of_yojson}
           end) : (PersistableS with type t := t))
  let signed_request_opt : t -> UserTransactionRequest.t signed option = function
    | SettledOnMainChain (tc, _) -> tc.transaction.tx_request |> TransactionRequest.signed_request |> Option.return
    | Failed (ts, _) -> OngoingTransactionStatus.signed_request_opt ts
end

module TransactionStatus = struct
  type t =
    | Ongoing of OngoingTransactionStatus.t
    | Final of FinalTransactionStatus.t
  [@@deriving yojson]
  module P = struct
    type nonrec t = t
    let yojsoning = {to_yojson;of_yojson}
  end
  include (YojsonPersistable (P) : PersistableS with type t := t)

  let signed_request_opt : t -> UserTransactionRequest.t signed option = function
    | Ongoing x -> OngoingTransactionStatus.signed_request_opt x
    | Final x -> FinalTransactionStatus.signed_request_opt x
  let signed_request = signed_request_opt >> Option.get
  let request_opt : t -> UserTransactionRequest.t option =
    signed_request_opt >> Option.map (fun x -> x.payload)
  let request = request_opt >> Option.get
end

exception TransactionFailed of OngoingTransactionStatus.t * exn
exception InsufficientFunds of string

let _ = Printexc.register_printer
          (function
           | TransactionFailed (s, exn) ->
              Some (Printf.sprintf "Side_chain_user.TransactionFailed (%s, %s)"
                      (s |> OngoingTransactionStatus.to_yojson |> string_of_yojson)
                      (Printexc.to_string exn))
           | _                -> None)

let print_ots_state (o: OngoingTransactionStatus.t) : string =
  match o with
  | DepositWanted _ -> "depositwanted"
  | DepositPosted _ -> "depositposted"
  | DepositConfirmed _ -> "depositconfirmed"
  | Requested _ -> "requested"
  | SignedByOperator _ -> "signedbyoperator"
  | PostedToRegistry _ -> "postedtoregistry"
  | PostedToMainChain _ -> "postedtomainchain"
  | ConfirmedOnMainChain _ -> "confirmedonmainchain"

type revision_generator = (unit, Revision.t) Lwter.arr


module TransactionTracker = struct
  module Base = struct
    module Key = struct
      [@@@warning "-39"]
      type t = { user:         Address.t
               ; operator:     Address.t
               ; revision:     Revision.t
               ; request_guid: RequestGuid.t
               ; requested_at: Timestamp.t
               }
      [@@deriving yojson, rlp]

      include (YojsonMarshalable(struct
           type nonrec t = t
           let yojsoning = {to_yojson; of_yojson}
           let marshaling = marshaling_of_rlping rlping
         end): YojsonMarshalableS with type t := t)
    end

    type key = Key.t
    let key_prefix = "ALTT"
    type context = revision_generator
    module State = TransactionStatus
    type state = State.t
    let make_default_state = persistent_actor_no_default_state key_prefix Key.to_yojson_string

    (* TODO: inspection? cancellation? split private and public activities? *)
    type t = Key.t * FinalTransactionStatus.t Lwt.t

    open Lwter
    let make_activity revision_generator key saving state =
      let Key.{user; operator; revision; request_guid} = key in
      let rec update (status : TransactionStatus.t) =
        saving status >>= Db.committing >>= loop
      and continue (status : OngoingTransactionStatus.t) =
        TransactionStatus.Ongoing status |> update
      and finalize (status : FinalTransactionStatus.t) =
        (* TODO: remove the request from the ongoing_transactions set!
           -- this requires some function added to the context! *)
        TransactionStatus.Final status |> update
      and invalidate transaction_status error =
        finalize (Failed (transaction_status, error))
      and loop (status: TransactionStatus.t) : FinalTransactionStatus.t Lwt.t =
        match status with
        | Ongoing ongoing ->
          let open OngoingTransactionStatus in

          (* TODO break the following out into separate chunks to improve
           * isolation + readability *)
          (match ongoing with
           | DepositWanted (({ operator
                             ; deposit_amount
                             ; request_guid
                             ; requested_at
                             } as deposit_wanted)
                             , deposit_fee) ->
              (* TODO: have a single transaction for queueing the Wanted and the DepositPosted *)
              let amount = TokenAmount.(add deposit_amount deposit_fee)

              in begin get_contract_address_for_client ()
                >>= fun contract_address ->
                  return @@ Operator_contract.pre_deposit ~operator ~amount ~contract_address
                >>= fun pre_tx ->
                  eth_get_balance (user, BlockParameter.Pending)
                >>= function
                  | Error e -> invalidate ongoing e
                  | Ok bal  ->
                    if TokenAmount.(compare bal amount) < 0 then
                      invalidate ongoing @@ InsufficientFunds (Printf.sprintf
                        "Balance %s while trying to deposit %s for a total cost of %s"
                        (TokenAmount.to_string bal)
                        (TokenAmount.to_string deposit_amount)
                        (TokenAmount.to_string amount))
                    else
                       Ethereum_user.add_ongoing_transaction ~user (Wanted pre_tx)
                          >>= function
                            | Error e -> invalidate ongoing e
                            | Ok (tracker_key, _, _) ->
                              DepositPosted (deposit_wanted, deposit_fee, tracker_key) |> continue
              end

           | DepositPosted (deposit_wanted, deposit_fee, tracker_key) ->
             if side_chain_user_log then
               Logging.log "TR_LOOP, DepositPosted operation";
             let (_, promise, _) = Ethereum_user.TransactionTracker.get () tracker_key in
             (promise >>= function
              | Failed (_, error) ->
                if side_chain_user_log then
                  Logging.log "DepositPosted, Failed case err=%s" (Printexc.to_string error);
                invalidate ongoing error (* TODO: keep the ethereum ongoing transaction status? *)
              | Confirmed (transaction, signed, receipt) ->
                 let txdata = Ethereum_json_rpc.transaction_data_of_signed_transaction signed in
                 let confirmation = Ethereum_json_rpc.TransactionReceipt.to_confirmation receipt in
                 DepositConfirmed (deposit_wanted, deposit_fee, txdata, confirmation) |> continue)

           | DepositConfirmed ( { deposit_amount; request_guid; requested_at }
                              , deposit_fee
                              , main_chain_deposit
                              , main_chain_deposit_confirmation
                              ) ->
             if side_chain_user_log then
               Logging.log "TR_LOOP, DepositConfirmed operation";
             revision_generator ()
             >>= fun (revision : Revision.t) ->
               (make_user_transaction_request
                  ~user
                  ~operator
                  (revision: Revision.t)
                  (Deposit { deposit_amount
                           ; deposit_fee
                           ; main_chain_deposit
                           ; main_chain_deposit_confirmation
                           ; request_guid
                           ; requested_at
                           })
              >>= function
                | Ok r    -> Requested r |> continue
                | Error e -> invalidate ongoing e)

           | Requested request ->
             (* TODO: handle retries. But it should be in the side_chain_operator *)
             (request
              |> Side_chain_client.post_user_transaction_request
              >>= function
              | Ok (tc : TransactionCommitment.t) ->
                 if side_chain_user_log then
                   Logging.log "Requested: side_chain_user: TrTracker, Ok case";
                 SignedByOperator tc |> continue
              | Error (error : exn) ->
                 if side_chain_user_log then
                   Logging.log "Requested: side_chain_user: TrTracker, Error case exn=%s" (Printexc.to_string error);
                 invalidate ongoing error)

           | SignedByOperator (tc : TransactionCommitment.t) ->
             if side_chain_user_log then
               Logging.log "TR_LOOP, SignedByOperator operation";
             (* TODO: add support for Shared Knowledge Network / "Smart Court Registry" *)
             PostedToRegistry tc |> continue

           | PostedToRegistry (tc : TransactionCommitment.t) ->
             if side_chain_user_log then
               Logging.log "TR_LOOP, PostedToRegistry operation tc.operator_revision=%s" (Revision.to_string tc.operator_revision);
             (* TODO: add support for Mutual Knowledge Base / "Smart Court Registry" *)
             (search_for_state_update_min_revision ~operator ~operator_revision:tc.operator_revision
              (* wait_for_operator_state_update ~operator ~transaction_hash:tc.state_update_transaction_hash*)
              >>= function
              | Ok (c : Ethereum_chain.Confirmation.t) ->
                if side_chain_user_log then
                  Logging.log "PostedToRegistry: side_chain_user: TrTracker, Ok case";
                (match (tc.transaction.tx_request |> TransactionRequest.request).operation with
                 | Deposit _ ->
                    FinalTransactionStatus.SettledOnMainChain (tc, c) |> finalize
                 | Payment _ -> FinalTransactionStatus.SettledOnMainChain (tc, c) |> finalize
                 | Withdrawal _ -> PostedToMainChain (tc, c) |> continue)
              | Error error ->
                if side_chain_user_log then
                  Logging.log "PostedToRegistry: side_chain_user: TrTracker, Error case exn=%s" (Printexc.to_string error);
                invalidate ongoing error)

           | PostedToMainChain ( tc, confirmation ) ->
             if side_chain_user_log then
               Logging.log "TR_LOOP, PostedToMainChain operation";
             (* Withdrawal that we're going to have to claim *)
             (* TODO: wait for confirmation on the main chain and handle lawsuits
                Right now, no lawsuit *)

             Lwt.bind (post_claim_withdrawal_operation tc ~sender:user ~operator) (fun block_nbr ->
                 ConfirmedOnMainChain (tc, block_nbr, confirmation) |> continue)

           | ConfirmedOnMainChain (tc, block_nbr, confirmation) ->
             if side_chain_user_log then
               Logging.log "TR_LOOP, ConfirmedOnMainChain operation";
             (* Confirmed Withdrawal that we're going to have to execute *)
             (* TODO: post a transaction to actually get the money *)
             Lwt.bind (execute_withdraw_operation tc ~block_nbr ~sender:user ~operator) (fun _ ->
                 FinalTransactionStatus.SettledOnMainChain (tc, confirmation) |>
                   finalize))

        | Final x -> return x

      in key, loop state
  end
  include PersistentActivity(Base)
  module Key = Base.Key
  module State = Base.State
  let wait promise =
    let open Lwter in
    promise >>= function
    | FinalTransactionStatus.SettledOnMainChain (t, c) ->
       Lwt_exn.return (t, c)
    | FinalTransactionStatus.Failed (o, e) ->
        (match e with
            | Side_chain_operator.Malformed_request r ->
               if side_chain_user_log then
                 Logging.log "Malformed request: %s" r
            | _ -> ());
        Lwt_exn.fail (TransactionFailed (o, e))
end



module UserAccountState = struct
  [@warning "-39"]
  type t =
    { is_operator_valid: bool
    ; confirmed_state: AccountState.t
    ; side_chain_revision: Revision.t
    ; transaction_counter: Revision.t
    ; ongoing_transactions: RevisionSet.t }
  [@@deriving lens { prefix=true }, yojson, rlp]
  module PrePersistable = struct
    type nonrec t = t
    let marshaling = marshaling_of_rlping rlping
    let walk_dependencies = no_dependencies
    let make_persistent = normal_persistent
    let yojsoning = {to_yojson;of_yojson}
  end
  include (Persistable (PrePersistable) : PersistableS with type t := t)
  let empty =
    { is_operator_valid= true
    ; confirmed_state= AccountState.empty
    ; side_chain_revision= Revision.zero
    ; transaction_counter = Revision.zero
    ; ongoing_transactions= RevisionSet.empty }
end

module UserAccountStateMap = MerkleTrie (Address) (UserAccountState)

module UserState = struct
  [@warning "-39"]
  type t =
    { address: Address.t
    ; operators: UserAccountStateMap.t
    ; notification_counter: Revision.t
    ; notifications: (Revision.t * yojson) list }
  [@@deriving lens { prefix=true }, yojson, rlp]
  module PrePersistable = struct
    type nonrec t = t
    let marshaling = marshaling_of_rlping rlping
    let walk_dependencies = no_dependencies
    let make_persistent = normal_persistent
    let yojsoning = {to_yojson;of_yojson}
  end
  include (Persistable (PrePersistable) : PersistableS with type t := t)
end

module UserAsyncAction = AsyncAction(UserState)

let operator_lens : Address.t -> (UserState.t, UserAccountState.t) Lens.t =
  fun operator ->
    UserState.lens_operators |--
    defaulting_lens (konstant UserAccountState.empty)
      (UserAccountStateMap.lens operator)


let get_next_account_revision : Address.t -> unit -> UserState.t -> (Revision.t * UserState.t) Lwt.t =
  fun operator () state ->
    let revision_lens = operator_lens operator |-- UserAccountState.lens_side_chain_revision in
    let (revision : Revision.t) = revision_lens.get state in
    (*    Logging.log "get_next_account_revision revision=%s" (Revision.to_string revision);*)
    Lwt.return (revision, (state |> revision_lens.set Revision.(add one revision)))

module User = struct
  module Base = struct
    module Key = Address
    let key_prefix = "ALUS"
    module State = UserState
    type t = State.t SimpleActor.t
    type context = Key.t -> t (* The get function its own context to pass around! *)

    let make_default_state _context user =
      UserState.{ address              = user
                ; operators            = UserAccountStateMap.empty
                ; notification_counter = Revision.zero
                ; notifications        = [] }

    let next_side_chain_revision user_actor user operator =
      SimpleActor.action (user_actor user) (get_next_account_revision operator)

    let resume_transactions user_actor user (state : State.t) =
      flip UserAccountStateMap.iter state.operators
        (fun operator account ->
           let revision_generator = next_side_chain_revision user_actor user operator in
           flip RevisionSet.iter account.ongoing_transactions
             (fun revision -> TransactionTracker.get
                revision_generator { user
                                   ; operator
                                   ; revision
                                   ; request_guid = RequestGuid.nil
                                   ; requested_at = Timestamp.now ()
                                   } |> ignore))

    let make_activity user_actor user saving state =
      let wrapper transform = Lwter.(transform >>> saving) in
      let actor = SimpleActor.make ~wrapper state in
      (* TODO: maybe just use Lwt_mvar.create state and leave it to users to transact on it ? *)
      resume_transactions user_actor user state; (* TODO: pass the actor as context to that? *)
      actor
  end
  include PersistentActivity(Base)
  module Key = Base.Key
  module State = Base.State
  (* Tie the knot for the fix point to pass as context *)
  let rec user_actor user = get user_actor user
  let make_tracker_context = Base.next_side_chain_revision user_actor
  let action user = SimpleActor.action (user_actor user)
  let transaction user transaction parameters =
    Lwt_exn.(action user transaction parameters >>= fun (_, tracker_promise) ->
             TransactionTracker.wait tracker_promise)
end

let add_ongoing_side_chain_transaction :
  (OngoingTransactionStatus.t, TransactionTracker.t) UserAsyncAction.arr =
  fun transaction_status user_state ->
    let user          = user_state.address in
    let operator      = transaction_status |> OngoingTransactionStatus.status_operator in
    let revision_lens = (operator_lens operator |-- UserAccountState.lens_transaction_counter) in
    let revision      = revision_lens.get user_state in

    let (request_guid, requested_at) =
      OngoingTransactionStatus.status_guid_and_utc transaction_status in

    let open Lwter in
    TransactionTracker.(make
      (User.make_tracker_context user operator)
      Key.{ user
          ; operator
          ; revision
          ; request_guid
          ; requested_at
          }
      ((|>) (TransactionStatus.Ongoing transaction_status)))

    >>= fun tracker ->
      UserAsyncAction.return
        tracker
        (user_state
         |> revision_lens.set Revision.(add one revision)
         |> (operator_lens operator |-- UserAccountState.lens_ongoing_transactions
                                    |-- RevisionSet.lens revision).set true)

let deposit_fee_for OperatorFeeSchedule.{deposit_fee} _deposit_amount =
  deposit_fee

let payment_fee_for OperatorFeeSchedule.{fee_per_billion} payment_amount =
  TokenAmount.(div (mul fee_per_billion payment_amount) one_billion_tokens)

let withdrawal_fee_for OperatorFeeSchedule.{withdrawal_fee} _withdrawal_amount =
  withdrawal_fee

let deposit DepositWanted.{operator; deposit_amount; request_guid; requested_at} =
  let open UserAsyncAction in
  of_lwt_exn get_operator_fee_schedule operator
  >>= fun fee_schedule ->
  let deposit_fee = deposit_fee_for fee_schedule deposit_amount in
  let status = OngoingTransactionStatus.DepositWanted ({ operator
                                                       ; deposit_amount
                                                       ; request_guid
                                                       ; requested_at
                                                       }, deposit_fee) in
  add_ongoing_side_chain_transaction status

let get_user_address : (unit, Address.t) UserAsyncAction.arr =
  fun () user_state -> UserAsyncAction.return user_state.UserState.address user_state

let direct_operation :
  Address.t -> (OperatorFeeSchedule.t -> UserOperation.t, TransactionTracker.t) UserAsyncAction.arr =
  fun operator make_operation ->
    let open UserAsyncAction in
    of_lwt_exn get_operator_fee_schedule operator

    >>= fun fee_schedule ->
      let operation = make_operation fee_schedule in
      of_lwt_state (get_next_account_revision operator) ()

    >>= fun revision ->
      get_user_address ()

    >>= fun user ->
      of_lwt_exn (make_user_transaction_request ~user ~operator revision) operation

    >>= fun signed_request ->
      let status = OngoingTransactionStatus.Requested signed_request in
      add_ongoing_side_chain_transaction status


let payment PaymentWanted.{ operator
                          ; recipient
                          ; amount
                          ; memo
                          ; payment_expedited
                          ; request_guid
                          ; requested_at
                          } : TransactionTracker.t UserAsyncAction.t =
  direct_operation operator (fun fee_schedule ->
       let payment_invoice = Invoice.{recipient; amount; memo}
       and payment_fee     = payment_fee_for fee_schedule amount
       in UserOperation.Payment { payment_invoice
                                ; payment_fee
                                ; payment_expedited
                                ; request_guid
                                ; requested_at
                                })

let withdrawal WithdrawalWanted.{ operator
                                ; withdrawal_amount
                                ; request_guid
                                ; requested_at
                                } : TransactionTracker.t UserAsyncAction.t =
  direct_operation operator (fun fee_schedule ->
       let withdrawal_fee = withdrawal_fee_for fee_schedule withdrawal_amount in
       UserOperation.Withdrawal { withdrawal_amount
                                ; withdrawal_fee
                                ; request_guid
                                ; requested_at
                                })

(*
   let remove_ongoing_transaction operator revision user_state =
   (operator_lens operator
   |-- UserAccountState.lens_ongoing_transactions
   |-- RevisionSet.lens revision).set false user_state

   let get_first_operator_state_option :
   (unit, (Address.t * UserAccountState.t) option) UserAsyncAction.readonly =
   fun () user_state ->
   UserAccountStateMap.find_first_opt (konstant true) user_state.operators

   let get_first_operator =
   UserAsyncAction.(of_readonly get_first_operator_state_option
   >>> function
   | None -> fail No_operator_yet
   | Some (address, _) -> return address)

   (* TODO: is this used? should balances and revisions be updated in effect_request?
   looks like balances already are *)

   let update_account_state_with_trusted_operation
   trusted_operation ({balance} as account_state : AccountState.t) =
   let f =
   {account_state with account_revision= Revision.add account_state.account_revision Revision.one} in
   match trusted_operation with
   | Operation.Deposit {deposit_amount; deposit_fee=_deposit_fee} ->
   if true (\* check that everything is correct *\) then
   {f with balance= TokenAmount.add balance deposit_amount}
   else bork "I mistrusted your deposit operation"
   | Operation.Payment {payment_invoice; payment_fee} ->
   let decrement = TokenAmount.add payment_invoice.amount payment_fee in
   if TokenAmount.compare balance decrement >= 0 then
   {f with balance= TokenAmount.sub balance decrement}
   else bork "I mistrusted your payment operation"
   | Operation.Withdrawal {withdrawal_amount; withdrawal_fee} ->
   if true (\* check that everything is correct *\) then
   {f with balance= TokenAmount.sub balance (TokenAmount.add withdrawal_amount withdrawal_fee)}
   else bork "I mistrusted your withdrawal operation"

   (** We assume most recent operation is to the left of the changes list, *)
   let update_account_state_with_trusted_operations trusted_operations account_state =
   List.fold_right update_account_state_with_trusted_operation trusted_operations account_state

   let [@warning "-32"] optimistic_operator_account_state operator user_state =
   match UserAccountStateMap.find_opt operator user_state.UserState.operators with
   | None -> AccountState.empty
   | Some {is_operator_valid; confirmed_state; pending_operations} ->
   match is_operator_valid with
   | Rejected -> confirmed_state
   | _ ->
   update_account_state_with_trusted_operations
   (List.map (fun x -> x.TransactionStatus.request.payload.operation) pending_operations)
   confirmed_state

   (* TODO: find the actual gas limit *)
   let withdrawal_gas_limit = TokenAmount.of_int 1000000

   (* in Lwt monad, because we'll push the request to the main chain *)
   let withdrawal (operator, withdrawal_amount) =
   let open UserAsyncAction in
   of_lwt_exn get_operator_fee_schedule operator
   >>= fun {withdrawal_fee} ->
   issue_user_transaction_request
   (Withdrawal { withdrawal_amount ; withdrawal_fee })


   (** Given a withdrawal on the side chain, reflect that on the main chain
   We should be signing the RLP, not the marshaling! *)
   let make_main_chain_withdrawal_transaction :
   address -> (UserOperation.withdrawal_details, Ethereum_chain.Transaction.t * Ethereum_json_rpc.SignedTransaction.t) Ethereum_user.UserAsyncAction.arr =
   fun operator UserOperation.{withdrawal_amount;withdrawal_fee} state ->
   (* TODO: should the withdrawal fee agree with the operator state fee schedule? where to enforce? *)
   let ticket = Revision.zero in (* TODO: implement ticketing *)
   let confirmed_state = Digest.zero in (* TODO: is this just a digest of the operator state here? *)
   let bond = TokenAmount.zero in (* TODO: where does this come from? *)
   let operation = Operator_contract.make_withdraw_call
   operator ticket bond confirmed_state in
   let value = TokenAmount.sub withdrawal_amount withdrawal_fee in
   Ethereum_user.(UserAsyncAction.of_lwt_exn
   (make_signed_transaction state.UserState.address operation value) withdrawal_gas_limit)
   state

   let push_side_chain_withdrawal_to_main_chain
   (operator : Address.t)
   (transaction : Transaction.t) =
   let request = transaction.tx_request |> TransactionRequest.request in
   (* We assume it's a transaction of the current user, that the operator committed to *)
   match request.operation with
   | Withdrawal details ->
   details
   |> ethereum_action
   Ethereum_user.UserAsyncAction.
   (make_main_chain_withdrawal_transaction operator
   >>> Ethereum_user.confirm_transaction)
   | Payment _
   | Deposit _ ->
   bork "Side chain transaction does not need subsequent interaction with main chain"

   let add_notification notification_type to_yojson x state =
   let counter = state.UserState.notification_counter in
   UserAsyncAction.return counter
   (state
   |> UserState.lens_notification_counter.set Revision.(add one counter)
   |> Lens.modify UserState.lens_notifications
   (List.cons (counter, `List [`String notification_type; to_yojson x])))

   let add_error_notification = add_notification "error_notification" ErrorNotification.to_yojson

   let _notify_error status error = add_error_notification {status;error}
*)<|MERGE_RESOLUTION|>--- conflicted
+++ resolved
@@ -198,14 +198,8 @@
                            compare oper_rev operator_revision >= 0) llogs in
     if (List.length llogs_filter > 0) then
       let (log_object, vals) = List.nth llogs_filter 0 in
-<<<<<<< HEAD
-      let transhash : Digest.t = Option.get log_object.transactionHash in
-      Logging.log "search_for_state_update_min_revision,  transhash=%s" (Digest.to_0x transhash);
-      Logging.log "search_for_state_update_min_revision, RETURN balance=%s" (print_abi_value_uint256 (List.nth vals 2));
-=======
       if side_chain_user_log then
         Logging.log "search_for_state_update_min_revision, RETURN balance=%s" (print_abi_value_uint256 (List.nth vals 2));
->>>>>>> f15e2aea
       (* TODO: Either only return a TransactionCommitment, or actually wait for Confirmation,
        * but don't return a fake Confirmation. Maybe have separate functions for one
        * and the other, or for one and the work that remains to do for the other.
