--- conflicted
+++ resolved
@@ -115,12 +115,7 @@
                                  : Ethereum_chain.Confirmation.t Lwt_exn.t =
   let open Lwt_exn in
   Logging.log "Beginning of wait_for_operator_state_update";
-<<<<<<< HEAD
-  Logging.log "wait_for_operator_state_update contract_address=%s" (Address.to_string contract_address);
-  Logging.log "wait_for_operator_state_update         operator=%s" (Address.to_string operator);
-=======
   Logging.log "wait_for_operator_state_update contract_address=%s" (Address.to_0x contract_address);
->>>>>>> 2b525bb6
   wait_for_contract_event
     contract_address
     (Some trans_hash)
@@ -162,25 +157,17 @@
   let (list_data_type : abi_type list) = [Address; Uint 64; Uint 256; Bytes 32; Uint 256; Uint 256; Uint 64] in
   let (data_value_search : abi_value option list) = [Some (Address_value operator);
                                                      Some (abi_value_from_revision revision);
-<<<<<<< HEAD
                                                      None; None; None; None; None] in
   let (trans_hash_b : Digest.t option) = Some trans_hash in
-  Lwt_exn.bind (wait_for_contract_event contract_address trans_hash_b topics list_data_type data_value_search)
-    (fun (x : (LogObject.t * (abi_value list))) ->
-=======
-                                                     None; None; None; None] in
   let open Lwt_exn in
-  wait_for_contract_event contract_address topics list_data_type data_value_search
+  wait_for_contract_event contract_address trans_hash_b topics list_data_type data_value_search
   >>= (fun (x : (LogObject.t * (abi_value list))) ->
->>>>>>> 2b525bb6
       let (_a, b) = x in
       Logging.log "claim_withdrawal, RETURN    bond=%s" (print_abi_value_256 (List.nth b 4));
       Logging.log "claim_withdrawal, RETURN balance=%s" (print_abi_value_256 (List.nth b 5));
       Logging.log "claim_withdrawal, RETURN     res=%s" (print_abi_value_64  (List.nth b 6));
       Lwt_exn.return ())
 
-<<<<<<< HEAD
-
 let emit_claim_withdrawal_operation : Address.t -> Address.t -> Address.t -> Revision.t -> TokenAmount.t -> TokenAmount.t -> Digest.t -> TransactionReceipt.t Lwt_exn.t =
   fun contract_address sender operator operator_revision value bond digest ->
   Logging.log "emit_claim_withdrawal_operation : beginning of operation bond=%s" (TokenAmount.to_string bond);
@@ -189,54 +176,12 @@
 
 
 let emit_withdraw_operation : Address.t -> Address.t -> Address.t -> Revision.t -> TokenAmount.t -> TokenAmount.t -> Digest.t -> TransactionReceipt.t Lwt_exn.t =
-=======
-let emit_claim_withdrawal_operation
-   : Address.t
-  -> Address.t
-  -> Address.t
-  -> Revision.t
-  -> TokenAmount.t
-  -> TokenAmount.t
-  -> Digest.t
-  -> unit Lwt_exn.t =
-  fun contract_address sender operator operator_revision value bond digest ->
-    let open Lwt_exn in
-    Logging.log "emit_claim_withdrawal_operation : beginning of operation bond=%s" (TokenAmount.to_string bond);
-    Logging.log "emit_claim_withdrawal_operation contract_address=%s" (Address.to_0x contract_address);
-    let (operation : Ethereum_chain.Operation.t) = make_claim_withdrawal_call contract_address operator operator_revision value digest in
-    let (gas_limit_val : TokenAmount.t option) = None in (* Some kind of arbitrary choice *)
-    Logging.log "emit_claim_withdrawal_operation : before make_pre_transaction";
-    Ethereum_user.make_pre_transaction ~sender operation ?gas_limit:gas_limit_val bond
-    >>= fun x ->
-    Logging.log "emit_claim_withdrawal_operation : before confirm_pre_transaction";
-    Ethereum_user.confirm_pre_transaction sender x
-    >>= const ()
-
-
-let emit_withdraw_operation : Address.t -> Address.t -> Address.t -> Revision.t -> TokenAmount.t -> TokenAmount.t -> Digest.t -> unit Lwt_exn.t =
->>>>>>> 2b525bb6
   fun contract_address sender operator operator_revision value bond digest ->
   Logging.log "emit_withdraw_operation : beginning of operation";
   Logging.log "emit_withdraw_operation contract_address=%s" (Address.to_0x contract_address);
   let (operation : Ethereum_chain.Operation.t) = make_withdraw_call contract_address operator operator_revision value bond digest in
   let (value_send : TokenAmount.t) = TokenAmount.zero in
-<<<<<<< HEAD
   post_operation_general operation value_send
-=======
-  Logging.log "emit_withdraw_operation : before make_pre_transaction";
-  Ethereum_user.make_pre_transaction ~sender operation ?gas_limit:gas_limit_val value_send
-  >>= fun x ->
-  Logging.log "emit_withdraw_operation : before confirm_pre_transaction";
-  Ethereum_user.confirm_pre_transaction sender x
-  >>= fun (_tx, _, receipt) ->
-  Logging.log "emit_withdraw_operation : before eth_get_transaction_receipt";
-  Ethereum_json_rpc.eth_get_transaction_receipt receipt.transaction_hash
-  >>= fun x ->
-  Logging.log "emit_withdraw_operation : after eth_get_transaction_receipt";
-  match x with
-  | None -> bork "No tx receipt for contract creation"
-  | Some _receipt -> Lwt_exn.return ()
->>>>>>> 2b525bb6
 
 
 
@@ -284,22 +229,13 @@
           tc.tx_proof.key
 
 
-<<<<<<< HEAD
-
-
-
 let final_withdraw_operation_spec (tc:       TransactionCommitment.t)
                              (withdrawal_amount: TokenAmount.t)
-=======
-(* TODO: should be more like post_withdrawal or execute_withdrawal *)
-let final_withdraw_operation (tc:       TransactionCommitment.t)
->>>>>>> 2b525bb6
                              (sender:   Address.t)
                              (operator: Address.t)
                            : unit Lwt_exn.t =
   let open Lwt_exn in
   let await_challenge_or_emit =
-<<<<<<< HEAD
     (* TODO: the challenge duration should be in BLOCKS, not in seconds *)
     Logging.log "Beginning of final_withdraw_operation";
     sleep_delay_exn Side_chain_server_config.challenge_duration_in_seconds_f
@@ -312,24 +248,6 @@
                     withdrawal_amount
                     Side_chain_server_config.bond_value_v
                     tc.state_digest
-=======
-    match (tc.transaction.tx_request |> TransactionRequest.request).operation with
-      | Deposit _ | Payment _ -> return ()
-      | Withdrawal {withdrawal_amount; withdrawal_fee} ->
-         (* TODO: the challenge duration should be in BLOCKS, not in seconds *)
-         Logging.log "Beginning of final_withdraw_operation";
-         sleep_delay_exn Side_chain_server_config.challenge_duration_in_seconds_f
-         (* TODO actually accept challenges and handle accordingly *)
-         >>= fun () -> emit_withdraw_operation
-                         tc.contract_address
-                         sender
-                         operator
-                         tc.tx_proof.key
-                         withdrawal_amount
-                         Side_chain_server_config.bond_value_v
-                         tc.state_digest
-
->>>>>>> 2b525bb6
   in await_challenge_or_emit
     >>= fun tr ->
       Logging.log "final_withdraw_operation_spec status=%s" (print_status_receipt tr);
@@ -360,8 +278,6 @@
 
 
 
-
-    
 (* TODO: unstub the stubs *)
 let make_rx_header (user:     Address.t)
                    (operator: Address.t)
