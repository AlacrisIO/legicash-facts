--- conflicted
+++ resolved
@@ -166,34 +166,11 @@
       Lwt_exn.return ())
 
 
-<<<<<<< HEAD
 let emit_claim_withdrawal_operation : Address.t -> Address.t -> Address.t -> Revision.t -> TokenAmount.t -> TokenAmount.t -> Digest.t -> TransactionReceipt.t Lwt_exn.t =
   fun contract_address sender operator operator_revision value bond digest ->
   Logging.log "emit_claim_withdrawal_operation : beginning of operation bond=%s" (TokenAmount.to_string bond);
   let (operation : Ethereum_chain.Operation.t) = make_claim_withdrawal_call contract_address operator operator_revision value digest in
   post_operation_general operation bond
-=======
-let emit_claim_withdrawal_operation
-   : Address.t
-  -> Address.t
-  -> Address.t
-  -> Revision.t
-  -> TokenAmount.t
-  -> TokenAmount.t
-  -> Digest.t
-  -> unit Lwt_exn.t =
-  fun contract_address sender operator operator_revision value bond digest ->
-    let open Lwt_exn in
-    Logging.log "emit_claim_withdrawal_operation : beginning of operation bond=%s" (TokenAmount.to_string bond);
-    let (operation : Ethereum_chain.Operation.t) = make_claim_withdrawal_call contract_address operator operator_revision value digest in
-    let (gas_limit_val : TokenAmount.t option) = None in (* Some kind of arbitrary choice *)
-    Logging.log "emit_claim_withdrawal_operation : before make_pre_transaction";
-    Ethereum_user.make_pre_transaction ~sender operation ?gas_limit:gas_limit_val bond
-    >>= fun x ->
-    Logging.log "emit_claim_withdrawal_operation : before confirm_pre_transaction";
-    Ethereum_user.confirm_pre_transaction sender x
-    >>= const ()
->>>>>>> 0195e569
 
 
 let emit_withdraw_operation : Address.t -> Address.t -> Address.t -> Revision.t -> TokenAmount.t -> TokenAmount.t -> Digest.t -> TransactionReceipt.t Lwt_exn.t =
@@ -201,23 +178,7 @@
   Logging.log "emit_withdraw_operation : beginning of operation";
   let (operation : Ethereum_chain.Operation.t) = make_withdraw_call contract_address operator operator_revision value bond digest in
   let (value_send : TokenAmount.t) = TokenAmount.zero in
-<<<<<<< HEAD
   post_operation_general operation value_send
-=======
-  Logging.log "emit_withdraw_operation : before make_pre_transaction";
-  Ethereum_user.make_pre_transaction ~sender operation ?gas_limit:gas_limit_val value_send
-  >>= fun x ->
-  Logging.log "emit_withdraw_operation : before confirm_pre_transaction";
-  Ethereum_user.confirm_pre_transaction operator x
-  >>= fun (_tx, _, receipt) ->
-  Logging.log "emit_withdraw_operation : before eth_get_transaction_receipt";
-  Ethereum_json_rpc.eth_get_transaction_receipt receipt.transaction_hash
-  >>= fun x ->
-  Logging.log "emit_withdraw_operation : after eth_get_transaction_receipt";
-  match x with
-  | None -> bork "No tx receipt for contract creation"
-  | Some _receipt -> Lwt_exn.return ()
->>>>>>> 0195e569
 
 
 
@@ -493,9 +454,7 @@
 end
 
 exception TransactionFailed of OngoingTransactionStatus.t * exn
-<<<<<<< HEAD
 exception NotEnoughFundSec of string
-=======
 
 let _ = Printexc.register_printer
           (function
@@ -504,7 +463,6 @@
                       (s |> OngoingTransactionStatus.to_yojson |> string_of_yojson)
                       (Printexc.to_string exn))
            | _                -> None)
->>>>>>> 0195e569
 
 let print_ots_state (o: OngoingTransactionStatus.t) : string =
   match o with
@@ -640,17 +598,10 @@
                  Logging.log "DepositPosted, Failed case";
                  Logging.log "error=%s" (Printexc.to_string error);
                  invalidate ongoing error (* TODO: keep the ethereum ongoing transaction status? *)
-<<<<<<< HEAD
-              | Confirmed (transaction, confirmation) ->
-                 Logging.log "DepositPosted, Confirmed case";
-                DepositConfirmed (deposit_wanted, deposit_fee, transaction, confirmation) |> continue)
-
-=======
               | Confirmed (transaction, signed, receipt) ->
                  let txdata = Ethereum_json_rpc.transaction_data_of_signed_transaction signed in
                  let confirmation = Ethereum_json_rpc.TransactionReceipt.to_confirmation receipt in
                  DepositConfirmed (deposit_wanted, deposit_fee, txdata, confirmation) |> continue)
->>>>>>> 0195e569
            | DepositConfirmed ( { deposit_amount; request_guid; requested_at }
                               , deposit_fee
                               , main_chain_deposit
