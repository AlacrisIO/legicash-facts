open Lens.Infix

open Legilogic_lib
open Lib
open Action
open Yojsoning
open Marshaling
open Signing
open Persisting
open Types
open Merkle_trie
open Json_rpc
open Trie
open Side_chain_client

open Legilogic_ethereum
open Side_chain_server_config
open Ethereum_json_rpc
open Ethereum_watch
open Ethereum_abi
open Operator_contract
open Digesting

open Side_chain

let side_chain_user_log = false

(** TODO: query the network, whatever, and find the fee schedule *)
let get_operator_fee_schedule _operator_address =
  Lwt_exn.return initial_fee_schedule


(** TODO: find and justify a good default validity window in number of blocks *)
let default_validity_window = Duration.of_int 256

let stub_confirmed_main_chain_state = ref Ethereum_chain.genesis_state

let stub_confirmed_main_chain_state_digest = ref (Ethereum_chain.State.digest Ethereum_chain.genesis_state)

let stub_confirmed_side_chain_state = ref Side_chain.State.empty

let stub_confirmed_side_chain_state_digest = ref (State.digest Side_chain.State.empty)

[@@@warning "-32-27"]
let get_keypair_of_address user =
  Lwt_exn.catching_arr keypair_of_address user



let test_equality_quadruple : (Address.t * Digest.t * Digest.t * Revision.t) -> (Address.t * Digest.t * Digest.t * Revision.t) -> bool =
  fun (a_adr, a_diga, a_digb, a_rev) (b_adr, b_diga, b_digb, b_rev) ->
  let result = ref true in
  if not (String.equal (Address.to_string a_adr) (Address.to_string b_adr)) then
    (if side_chain_user_log then
       Logging.log "Equality failure at contract_address a=%s b=%s" (Address.to_string a_adr) (Address.to_string b_adr);
     result := false
    );
  if not (String.equal (Digest.to_string a_diga) (Digest.to_string b_diga)) then
    (if side_chain_user_log then
       Logging.log "Equality failure at code_hash a=%s b=%s" (Digest.to_string a_diga) (Digest.to_string b_diga);
     result := false
    );
  if not (String.equal (Digest.to_string a_digb) (Digest.to_string b_digb)) then
    (if side_chain_user_log then
       Logging.log "Equality failure at transaction_hash a=%s b=%s" (Digest.to_string a_digb) (Digest.to_string b_digb);
     result := false
    );
  if not (Revision.equal a_rev b_rev) then
    (if side_chain_user_log then
       Logging.log "Equality failure at block_number a=%s b=%s" (Revision.to_string a_rev) (Revision.to_string b_rev);
     result := false
    );
  !result


let get_contract_address_for_client_checked_exn_req : unit -> Address.t Lwt_exn.t =
  fun () ->
  let open Lwt_exn in
  let e_quad = Lazy.force contract_address_info_for_client in
  let (contract_address, _, creation_hash, _) = e_quad in
  Operator_contract.retrieve_contract_address_quadruple creation_hash
  >>= fun f_quad ->
  let result = test_equality_quadruple e_quad f_quad in
  Logging.log "result ? %B" result;
  if result then
    (if side_chain_user_log then
       Logging.log "contract_address retrieve successfully";
     return contract_address
    )
  else
    (if side_chain_user_log then
       Logging.log "Error case for contract_address retrieval";
    bork "inconsistent input for the contract")


let contract_address_for_client_ref : (Address.t option ref) = ref None

let get_contract_address_for_client_exn : unit -> Address.t Lwt_exn.t =
  fun () ->
  let open Lwt_exn in
  match !contract_address_for_client_ref with
  | Some x -> return x
  | None ->
     get_contract_address_for_client_checked_exn_req ()
     >>= fun x ->
     contract_address_for_client_ref := Some x;
     return x

let get_contract_address_for_client : unit -> Address.t Lwt.t =
  fun () ->
  let open Lwt in
  get_contract_address_for_client_exn ()
  >>= fun x ->
  match x with
  | Error e -> bork "Error in obtaining the contract_address"
  | Ok x -> return x

let get_option : 'a -> 'a option -> 'a =
  fun x_val x_opt ->
  match x_opt with
  | None -> x_val
  | Some x -> x


let wait_for_operator_state_update : operator:Address.t -> transaction_hash:Digest.t -> Ethereum_chain.Confirmation.t Lwt_exn.t =
  fun ~operator ~transaction_hash ->
  let open Lwt_exn in
  get_contract_address_for_client_exn ()
  >>= fun contract_address ->
  wait_for_contract_event
    ~contract_address
    ~transaction_hash:(Some transaction_hash)
    ~topics:[topic_of_state_update]
    [Address; Bytes 32; Uint 256; Uint 64]
    [Some (Address_value operator); None; None; None]
<<<<<<< HEAD
  >>= fun (log_object, vals) ->
  Logging.log "wait_for_operator_state_update, RETURN balance=%s" (print_abi_value_uint256 (List.nth vals 2));
=======
  >>= fun x ->
  let (log_object, vals) = x in
  if side_chain_user_log then
    Logging.log "wait_for_operator_state_update, RETURN balance=%s" (print_abi_value_uint256 (List.nth vals 2));
>>>>>>> 688eaac9
  (* TODO defaulting to zero is wrong and the presence of `null`s indicates
   * something's broken with the confirmation data; we should instead capture
   * the possibility of invalid state at the type level and force consuming
   * code to deal with it explicitly and unambiguously.
   * TODO: Either only return a TransactionCommitment, or actually wait for Confirmation,
   * but don't return a fake Confirmation. Maybe have separate functions for one
   * and the other, or for one and the work that remains to do for the other.
   *)
  return Ethereum_chain.Confirmation.
    { transaction_hash  = Option.get log_object.transactionHash
    ; transaction_index = Option.get log_object.transactionIndex
    ; block_number      = Option.get log_object.blockNumber
    ; block_hash        = Option.get log_object.blockHash
    }


(* This function search from a revision of the state of the operator with a minimal value
   of operator_revision.
   ---
   TODO:
   have a pull-enabled centralized push actors watch the chain,
   filter it according to a hierarchy of criteria, etc., so that
   1000 waiting tasks don't lead to 1000 concurrent threads
   redundantly polling the main chain node. Thus,
   one thread would continually maintain a status of an operator's posted state
   —at least as long as the client is still actively interested in it.

 *)
let search_for_state_update_min_revision : operator:Address.t -> operator_revision:Revision.t -> (PairRevisionDigest.t * Ethereum_chain.Confirmation.t) Lwt_exn.t =
  fun ~operator  ~operator_revision ->
  if side_chain_user_log then
    Logging.log "Beginning of search_for_state_update_min_revision  operator=%s operator_revision=%s" (Address.to_0x operator) (Revision.to_string operator_revision);
  let delay = Side_chain_server_config.delay_wait_ethereum_watch_in_seconds in
  let rec get_matching : Revision.t -> (PairRevisionDigest.t * Ethereum_chain.Confirmation.t) Lwt_exn.t =
    fun start_ref ->
    let open Lwt_exn in
    get_contract_address_for_client_exn ()
    >>= fun contract_address ->
    retrieve_relevant_list_logs_data ~delay ~start_revision:start_ref
      ~max_number_iteration:None
      ~contract_address ~transaction_hash:None
      ~topics:[topic_of_state_update]
      [Address; Bytes 32; Uint 256; Uint 64; Uint 64]
      [Some (Address_value operator); None; None; None; None]
    >>= fun ((end_block, llogs) : (Revision.t * (LogObject.t * (abi_value list)) list)) ->
    let llogs_filter = List.filter (fun (_, x_list) ->
                           let oper_rev = retrieve_revision_from_abi_value (List.nth x_list 4) in
                           compare oper_rev operator_revision >= 0) llogs in
    if (List.length llogs_filter > 0) then
      let (log_object, vals) = List.nth llogs_filter 0 in
<<<<<<< HEAD
      let transhash : Digest.t = get_option Digest.zero log_object.transactionHash in
      let operator_revision = retrieve_revision_from_abi_value (List.nth vals 4) in
      let operator_digest = retrieve_digest_from_abi_value (List.nth vals 1) in
      let pair_rev_dig = (operator_revision, operator_digest) in
      let eth_confirmation = Ethereum_chain.Confirmation.
      { transaction_hash  = Option.get log_object.transactionHash
      ; transaction_index = Option.get log_object.transactionIndex
      ; block_number      = Option.get log_object.blockNumber
      ; block_hash        = Option.get log_object.blockHash
      } in
      let pair_return = (pair_rev_dig, eth_confirmation) in
=======
      if side_chain_user_log then
        Logging.log "search_for_state_update_min_revision, RETURN balance=%s" (print_abi_value_uint256 (List.nth vals 2));
>>>>>>> 688eaac9
      (* TODO: Either only return a TransactionCommitment, or actually wait for Confirmation,
       * but don't return a fake Confirmation. Maybe have separate functions for one
       * and the other, or for one and the work that remains to do for the other.
       *)
      Logging.log "search_for_state_update_min_revision,  transhash=%s" (Digest.to_0x transhash);
      Logging.log "search_for_state_update_min_revision, RETURN balance=%s" (print_abi_value_uint256 (List.nth vals 2));
      return pair_return
    else
      (sleep_delay_exn Side_chain_server_config.delay_wait_ethereum_watch_in_seconds
       >>= fun () -> get_matching end_block)
  in get_matching Revision.zero



<<<<<<< HEAD
let wait_for_claim_withdrawal_event : contract_address:Address.t -> transaction_hash:Digest.t -> operator:Address.t -> operator_revision:Revision.t -> confirmed_pair:PairRevisionDigest.t -> Revision.t Lwt_exn.t =
  fun ~contract_address ~transaction_hash ~operator ~operator_revision ~confirmed_pair ->
  Logging.log "Beginning of wait_for_claim_withdrawal_event";
  Logging.log "wait_for_claim_withdrawal_event contract_address=%s" (Address.to_0x contract_address);
=======
let wait_for_claim_withdrawal_event : contract_address:Address.t -> transaction_hash:Digest.t -> operator:Address.t -> Revision.t -> Revision.t Lwt_exn.t =
  fun ~contract_address ~transaction_hash ~operator revision ->
  if side_chain_user_log then
    (Logging.log "Beginning of wait_for_claim_withdrawal_event";
     Logging.log "wait_for_claim_withdrawal_event contract_address=%s" (Address.to_0x contract_address)
    );
>>>>>>> 688eaac9
  let (topics : Bytes.t option list) = [topic_of_claim_withdrawal] in
  let (confirmed_revision, confirmed_state) = confirmed_pair in
  let (list_data_type : abi_type list) = [Address; Uint 64; Uint 256; Bytes 32; Uint 64; Uint 256; Uint 256; Uint 64] in
  let (data_value_search : abi_value option list) = [Some (Address_value operator);
                                                     Some (abi_value_from_revision operator_revision);
                                                     None;
                                                     Some (abi_value_from_digest confirmed_state);
                                                     Some (abi_value_from_revision confirmed_revision);
                                                     None;
                                                     None;
                                                     None] in
  let (transaction_hash_val : Digest.t option) = Some transaction_hash in
  let open Lwt_exn in
  if side_chain_user_log then
    Logging.log "Before wait_for_contract_event CONTEXT claim_withdrawal";
  wait_for_contract_event ~contract_address ~transaction_hash:transaction_hash_val ~topics list_data_type data_value_search
  >>= fun (log_object, abi_list_val) ->
<<<<<<< HEAD
    Logging.log "Now exiting the wait_for_claim_withdrawal_event |b|=%d" (List.length abi_list_val);
    Logging.log "claim_withdrawal, RETURN    bond=%s" (print_abi_value_uint256 (List.nth abi_list_val 5));
    Logging.log "claim_withdrawal, RETURN balance=%s" (print_abi_value_uint256 (List.nth abi_list_val 6));
    Logging.log "claim_withdrawal, RETURN     res=%s" (print_abi_value_uint64  (List.nth abi_list_val 7));
    let block_nbr = Option.get log_object.blockNumber in
    Lwt_exn.return block_nbr

let emit_claim_withdrawal_operation : contract_address:Address.t -> sender:Address.t -> operator:Address.t -> operator_revision:Revision.t -> value:TokenAmount.t -> bond:TokenAmount.t -> confirmed_pair:PairRevisionDigest.t -> TransactionReceipt.t Lwt_exn.t =
  fun ~contract_address ~sender ~operator ~operator_revision ~value ~bond ~confirmed_pair ->
  Logging.log "emit_claim_withdrawal_operation : beginning of operation bond=%s" (TokenAmount.to_string bond);
  let (operation : Ethereum_chain.Operation.t) = make_claim_withdrawal_call ~contract_address ~operator ~operator_revision ~value ~confirmed_pair in
  post_operation_general ~operation ~sender ~value_send:bond


let emit_withdraw_operation : contract_address:Address.t -> sender:Address.t -> operator:Address.t -> Revision.t -> value:TokenAmount.t -> bond:TokenAmount.t -> confirmed_pair:PairRevisionDigest.t -> TransactionReceipt.t Lwt_exn.t =
  fun ~contract_address ~sender ~operator operator_revision ~value ~bond ~confirmed_pair ->
  Logging.log "emit_withdraw_operation : beginning of operation";
  Logging.log "emit_withdraw_operation contract_address=%s" (Address.to_0x contract_address);
  let (operation : Ethereum_chain.Operation.t) = make_withdraw_call ~contract_address ~operator ~operator_revision ~value ~bond ~confirmed_pair in
  let (value_send : TokenAmount.t) = TokenAmount.zero in
  post_operation_general ~operation ~sender ~value_send
=======
  if side_chain_user_log then
    (Logging.log "Now exiting the wait_for_claim_withdrawal_event |b|=%d" (List.length abi_list_val);
     Logging.log "claim_withdrawal, RETURN    bond=%s" (print_abi_value_uint256 (List.nth abi_list_val 4));
     Logging.log "claim_withdrawal, RETURN balance=%s" (print_abi_value_uint256 (List.nth abi_list_val 5));
     Logging.log "claim_withdrawal, RETURN     res=%s" (print_abi_value_uint64  (List.nth abi_list_val 6))
    );
  let block_nbr = Option.get log_object.blockNumber in
  return block_nbr

let post_claim_withdrawal_operation : contract_address:Address.t -> sender:Address.t -> operator:Address.t -> Revision.t -> value:TokenAmount.t -> bond:TokenAmount.t -> Digest.t -> TransactionReceipt.t Lwt_exn.t =
  fun ~contract_address ~sender ~operator operator_revision ~value ~bond digest ->
  if side_chain_user_log then
    Logging.log "post_claim_withdrawal_operation : beginning of operation bond=%s" (TokenAmount.to_string bond);
  let operation = make_claim_withdrawal_call ~contract_address ~operator operator_revision ~value ~confirmed_state:digest in
  Ethereum_user.post_operation ~operation ~sender ~value:bond


let post_withdraw_operation : contract_address:Address.t -> sender:Address.t -> operator:Address.t -> Revision.t -> value:TokenAmount.t -> bond:TokenAmount.t -> Digest.t -> TransactionReceipt.t Lwt_exn.t =
  fun ~contract_address  ~sender ~operator operator_revision ~value ~bond digest ->
  if side_chain_user_log then
    Logging.log "post_withdraw_operation contract_address=%s" (Address.to_0x contract_address);
  let operation = make_withdraw_call ~contract_address ~operator operator_revision ~value ~bond ~confirmed_state:digest in
  Ethereum_user.post_operation ~operation ~sender ~value:TokenAmount.zero
>>>>>>> 688eaac9



let post_operation_deposit : TransactionCommitment.t -> Address.t -> unit Lwt_exn.t =
  fun tc operator ->
  if side_chain_user_log then
    Logging.log "Beginning of post_operation_deposit";
  let (topics : Bytes.t option list) = [topic_of_deposited] in
  let (list_data_type : abi_type list) = [Address; Address; Uint 256; Uint 256] in
  let (data_value_search : abi_value option list) = [Some (Address_value operator);
                                                     None; None; None] in
  if side_chain_user_log then
    Logging.log "Before wait_for_contract_event CONTEXT deposit";
  let open Lwt_exn in
<<<<<<< HEAD
  get_contract_address_from_client_exn ()
  >>= fun contract_address ->
  wait_for_contract_event ~contract_address ~transaction_hash:None ~topics list_data_type data_value_search
  >>= fun (_log_object, abi_list_val) ->
    Logging.log "post_operation_deposit, RETURN value=%s" (print_abi_value_uint256 (List.nth abi_list_val 2));
    Logging.log "post_operation_deposit, RETURN balance=%s" (print_abi_value_uint256 (List.nth abi_list_val 3));
    return ()
=======
  get_contract_address_for_client_exn ()
  >>= (fun contract_address ->
  wait_for_contract_event ~contract_address ~transaction_hash:None ~topics list_data_type data_value_search)
  >>= (fun (x : (LogObject.t * (abi_value list))) ->
    let (_log_object, _abi_list_val) = x in
    return ())
>>>>>>> 688eaac9




let get_claim_withdrawal_status : confirmed_pair:PairRevisionDigest.t -> TransactionCommitment.t -> sender:Address.t -> operator:Address.t -> Revision.t Lwt_exn.t =
  fun ~confirmed_pair tc ~sender ~operator ->
  let open Lwt_exn in
  match (tc.transaction.tx_request |> TransactionRequest.request).operation with
    | Deposit _ -> bork "get_claim_withdrawal_status error. Calling for Deposit"
    | Payment _ -> bork "get_claim_withdrawal_status error. Calling for Payment"
    | Withdrawal {withdrawal_amount; withdrawal_fee} ->
<<<<<<< HEAD
       Logging.log "Beginning of get_claim_withdrawal_status, withdrawal";
       get_contract_address_from_client_exn ()
       >>= fun contract_address ->
       let bond = Side_chain_server_config.bond_value_v in
       let operator_revision : Revision.t = tc.tx_proof.key in
       let value = withdrawal_amount in
       let (operation : Ethereum_chain.Operation.t) = make_operation_has_claim_been_rejected ~contract_address ~operator ~operator_revision ~value ~bond ~confirmed_pair in
       post_operation_general ~operation ~sender ~value_send:TokenAmount.zero
       >>= fun tr ->
       Logging.log "get_claim_withdrawal_status status=%s" (print_status_receipt tr);
       let (topics : Bytes.t option list) = [topic_of_rejected_claim_status] in
       let (list_data_type : abi_type list) = [Uint 64; Uint 256; Bytes 32; Uint 64; Uint 256; Uint 256; Uint 64] in
       let (data_value_search : abi_value option list) = [None] in
       let (transaction_hash_val : Digest.t option) = Some tr.transaction_hash in
       wait_for_contract_event ~contract_address ~transaction_hash:transaction_hash_val ~topics list_data_type data_value_search
       >>= fun (log_object, abi_list_val) ->
       Logging.log "Now exiting the get_claim_withdrawal_event |b|=%d" (List.length abi_list_val);
       let claim_withdrawal_status : Revision.t = retrieve_revision_from_abi_value (List.nth abi_list_val 0) in
       return claim_withdrawal_status



let post_claim_withdrawal_operation_exn : confirmed_pair:PairRevisionDigest.t -> TransactionCommitment.t -> sender:Address.t -> operator:Address.t -> Revision.t Lwt_exn.t =
  fun ~confirmed_pair tc ~sender ~operator ->
  let open Lwt_exn in
  Logging.log "Beginning of post_claim_withdrawal_operation";
  match (tc.transaction.tx_request |> TransactionRequest.request).operation with
    | Deposit _ -> bork "post_claim_withdrawal_operation_exn error. Calling for Deposit"
    | Payment _ -> bork "post_claim_withdrawal_operation_exn error. Calling for Payment"
    | Withdrawal {withdrawal_amount; withdrawal_fee} ->
       Logging.log "Beginning of post_claim_withdrawal_operation, withdrawal operator=%s" (Address.to_0x operator);
       Logging.log "Beginning of post_claim_withdrawal_operation, withdrawal sender=%s" (Address.to_0x sender);
       get_contract_address_from_client_exn ()
       >>= fun contract_address ->
       Logging.log "Beginning of post_claim_withdrawal_operation, withdrawal contract_address=%s" (Address.to_0x contract_address);
       emit_claim_withdrawal_operation
=======
       if side_chain_user_log then
         Logging.log "Beginning of post_claim_withdrawal_operation, withdrawal";
       get_contract_address_for_client_exn ()
       >>= fun contract_address ->
       post_claim_withdrawal_operation
>>>>>>> 688eaac9
         ~contract_address
         ~sender
         ~operator
         ~operator_revision:tc.tx_proof.key
         ~value:withdrawal_amount
         ~bond:Side_chain_server_config.bond_value_v
         ~confirmed_pair
       >>= fun tr ->
       if side_chain_user_log then
         Logging.log "post_claim_withdrawal_operation status=%B" (Ethereum_user.get_status_receipt tr);
       wait_for_claim_withdrawal_event
         ~contract_address
         ~transaction_hash:tr.transaction_hash
         ~operator
         ~operator_revision:tc.tx_proof.key
         ~confirmed_pair
       >>= fun block_nbr ->
<<<<<<< HEAD
       Logging.log "After the wait_for_claim_withdrawal_event block_nbr=%s" (Revision.to_string block_nbr);
=======
       if side_chain_user_log then
         Logging.log "After the wait_for_claim_withdrawal_event";
>>>>>>> 688eaac9
       return block_nbr

let post_claim_withdrawal_operation : confirmed_pair:PairRevisionDigest.t -> TransactionCommitment.t -> sender:Address.t -> operator:Address.t -> Revision.t Lwt.t =
  fun ~confirmed_pair tc ~sender ~operator ->
  let open Lwt in
  post_claim_withdrawal_operation_exn ~confirmed_pair tc ~sender ~operator
  >>= function
  | Error _ -> bork "The post_claim_withdrawal_operation_exn fails"
  | Ok x -> return x

<<<<<<< HEAD
let execute_withdraw_operation_spec : TransactionCommitment.t -> block_nbr:Revision.t -> TokenAmount.t -> sender:Address.t -> operator:Address.t -> confirmed_pair:PairRevisionDigest.t -> unit Lwt_exn.t =
  fun tc ~block_nbr withdrawal_amount ~sender ~operator ~confirmed_pair ->
  Logging.log "Beginning of execute_withdraw_operation";
=======

let execute_withdraw_operation_spec : TransactionCommitment.t -> block_nbr:Revision.t -> TokenAmount.t -> sender:Address.t -> operator:Address.t -> unit Lwt_exn.t =
  fun tc ~block_nbr withdrawal_amount ~sender ~operator ->
  if side_chain_user_log then
    Logging.log "Beginning of execute_withdraw_operation";
>>>>>>> 688eaac9
  let open Lwt_exn in
  let min_block_length = (Revision.add block_nbr Side_chain_server_config.challenge_period_in_blocks) in
  wait_for_min_block_depth min_block_length
  >>= fun () -> get_contract_address_for_client_exn ()
  >>= fun contract_address ->
<<<<<<< HEAD
                Logging.log "Before emit_withdraw_operation";
                emit_withdraw_operation
                  ~contract_address
                  ~sender
                  ~operator
                  tc.tx_proof.key
                  ~value:withdrawal_amount
                  ~bond:Side_chain_server_config.bond_value_v
                  ~confirmed_pair
=======
  post_withdraw_operation
    ~contract_address
    ~sender
    ~operator
    tc.tx_proof.key
    ~value:withdrawal_amount
    ~bond:Side_chain_server_config.bond_value_v
    tc.state_digest
  >>= fun tr ->
  if side_chain_user_log then
    Logging.log "execute_withdraw_operation_spec status=%B" (Ethereum_user.get_status_receipt tr);
  let (data_value_search: abi_value option list) =
    [ Some (Address_value operator)
    ; Some (abi_value_from_revision tc.tx_proof.key)
    ; None ; None ; None ] in
  retrieve_relevant_list_logs_data
    ~delay:Side_chain_server_config.delay_wait_ethereum_watch_in_seconds
    ~start_revision:Revision.zero
    ~max_number_iteration:None
    ~contract_address
    ~transaction_hash:(Some tr.transaction_hash)
    ~topics:[topic_of_withdraw]
    [Address; Uint 64; Uint 256; Uint 256; Bytes 32]
    data_value_search
  >>= fun _ ->
  return ()

>>>>>>> 688eaac9

  >>= fun tr ->
     Logging.log "execute_withdraw_operation_spec status=%s" (print_status_receipt tr);
     let (data_value_search: abi_value option list) =
       [ Some (Address_value operator)
       ; Some (abi_value_from_revision tc.tx_proof.key)
       ; None ; None ; None ] in
     Logging.log "Before wait_for_contract_event CONTEXT withdraw";
     retrieve_relevant_list_logs_data
       ~delay:Side_chain_server_config.delay_wait_ethereum_watch_in_seconds
       ~start_revision:Revision.zero
       ~max_number_iteration:None
       ~contract_address
       ~transaction_hash:(Some tr.transaction_hash)
       ~topics:[topic_of_withdraw]
       [Address; Uint 64; Uint 256; Uint 256; Bytes 32]
       data_value_search
     >>= const ()



let execute_withdraw_operation : TransactionCommitment.t -> block_nbr:Revision.t -> sender:Address.t -> operator:Address.t -> confirmed_pair:PairRevisionDigest.t -> unit Lwt_exn.t =
  fun tc ~block_nbr ~sender ~operator ~confirmed_pair ->
  match (tc.transaction.tx_request |> TransactionRequest.request).operation with
  | Deposit _ | Payment _ -> Lwt_exn.return ()
  | Withdrawal {withdrawal_amount; withdrawal_fee} ->
     execute_withdraw_operation_spec tc ~block_nbr withdrawal_amount ~sender ~operator ~confirmed_pair



(* TODO: unstub the stubs *)
let make_rx_header : Address.t -> Address.t -> Revision.t -> RxHeader.t Lwt.t =
  fun user operator revision ->
  Lwt.return RxHeader.
    { operator
    ; requester                           = user
    ; requester_revision                  = revision
    ; confirmed_main_chain_state_digest   = !stub_confirmed_main_chain_state_digest
    ; confirmed_main_chain_state_revision = !stub_confirmed_main_chain_state.revision
    ; confirmed_side_chain_state_digest   = !stub_confirmed_side_chain_state_digest
    ; confirmed_side_chain_state_revision = !stub_confirmed_side_chain_state.operator_revision
    ; validity_within                     = default_validity_window
    }

let make_user_transaction_request : user:Address.t -> operator:Address.t -> Revision.t -> UserOperation.t -> SignedUserTransactionRequest.t Lwt_exn.t =
  fun ~user  ~operator  revision  operation ->
  let open Lwt_exn in
  of_lwt (make_rx_header user operator) revision

  >>= fun rx_header ->
    let request = UserTransactionRequest.{rx_header; operation} in
    get_keypair_of_address user

  >>= fun keypair ->
    SignedUserTransactionRequest.make keypair request |> return

module DepositWanted = struct
  [@@@warning "-39"]
  type t =
    { operator:       Address.t
    ; deposit_amount: TokenAmount.t
    ; request_guid:   RequestGuid.t
    ; requested_at:   Timestamp.t
    } [@@deriving yojson]
end

module PaymentWanted = struct
  [@@@warning "-39"]
  type t =
    { operator:          Address.t
    ; recipient:         Address.t
    ; amount:            TokenAmount.t
    ; memo:              string
    ; payment_expedited: bool
    ; request_guid:      RequestGuid.t
    ; requested_at:      Timestamp.t
    } [@@deriving yojson]
end

module WithdrawalWanted = struct
  [@@@warning "-39"]
  type t =
    { operator:          Address.t
    ; withdrawal_amount: TokenAmount.t
    ; request_guid:      RequestGuid.t
    ; requested_at:      Timestamp.t
    } [@@deriving yojson]
end

module OngoingTransactionStatus = struct
  (* TODO: include a strong reference to the TransactionTracker, so it won't get garbage collected
     at just the wrong moment; make sure it can properly be persisted. Sigh.
     Need to clarify this problem. *)
  [@@@warning "-39"]
  type t =
    | DepositWanted of DepositWanted.t * TokenAmount.t

    | DepositPosted
      of DepositWanted.t
       * TokenAmount.t
       * Ethereum_user.TransactionTracker.Key.t

    | DepositConfirmed
      of DepositWanted.t
       * TokenAmount.t
       * Ethereum_chain.SignedTransactionData.t
       * Ethereum_chain.Confirmation.t

    (* for all operations *)
    | Requested        of UserTransactionRequest.t signed
    | SignedByOperator of TransactionCommitment.t
    | PostedToRegistry of TransactionCommitment.t (* TODO: include commitment from the MKB *)

    (* for withdrawal only *)
    (* TODO: Create the Confirmation type and clear things up *)
    | PostedToMainChain    of TransactionCommitment.t * PairRevisionDigest.t * Ethereum_chain.Confirmation.t (* Confirmation.t *)
    | ConfirmedOnMainChain of TransactionCommitment.t * PairRevisionDigest.t * Revision.t * Ethereum_chain.Confirmation.t (* Confirmation.t *)
  [@@deriving yojson]

  include (YojsonPersistable (struct
             type nonrec t = t
             let yojsoning = {to_yojson;of_yojson}
           end) : (PersistableS with type t := t))

  let signed_request_opt : t -> UserTransactionRequest.t signed option = function
    | DepositWanted    _
    | DepositPosted    _
    | DepositConfirmed _
      -> None

    | Requested signed_request -> Some signed_request

    | SignedByOperator     tc
    | PostedToRegistry     tc
    | PostedToMainChain    (tc, _, _)
    | ConfirmedOnMainChain (tc, _, _, _)
      -> tc.transaction.tx_request |> TransactionRequest.signed_request |> Option.return

  let signed_request = signed_request_opt >> Option.get

  let request_opt : t -> UserTransactionRequest.t option =
    signed_request_opt >> Option.map (fun x -> x.payload)

  let request = request_opt >> Option.get

  let status_operator = function
    | DepositWanted    (w, _)
    | DepositPosted    (w, _, _)
    | DepositConfirmed (w, _, _, _)
      -> w.DepositWanted.operator

    | x -> (request x).rx_header.operator

  let status_guid_and_utc = function
    | DepositWanted (w, _) -> (w.request_guid, w.requested_at)

    | DepositPosted    (w, _, _)
    | DepositConfirmed (w, _, _, _)
      -> (w.DepositWanted.request_guid, w.DepositWanted.requested_at)

    | Requested s -> UserOperation.guid_and_utc s.payload.operation

    | _ -> bork "Constructor must be one of: `Requested` or `Deposit{Wanted|Posted|Confirmed}`"
end

module FinalTransactionStatus = struct
  type t =
    | SettledOnMainChain of TransactionCommitment.t * Ethereum_chain.Confirmation.t
    | Failed of OngoingTransactionStatus.t * exn
  [@@deriving yojson]
  include (YojsonPersistable (struct
             type nonrec t = t
             let yojsoning = {to_yojson;of_yojson}
           end) : (PersistableS with type t := t))
  let signed_request_opt : t -> UserTransactionRequest.t signed option = function
    | SettledOnMainChain (tc, _) -> tc.transaction.tx_request |> TransactionRequest.signed_request |> Option.return
    | Failed (ts, _) -> OngoingTransactionStatus.signed_request_opt ts
end

module TransactionStatus = struct
  type t =
    | Ongoing of OngoingTransactionStatus.t
    | Final of FinalTransactionStatus.t
  [@@deriving yojson]
  module P = struct
    type nonrec t = t
    let yojsoning = {to_yojson;of_yojson}
  end
  include (YojsonPersistable (P) : PersistableS with type t := t)

  let signed_request_opt : t -> UserTransactionRequest.t signed option = function
    | Ongoing x -> OngoingTransactionStatus.signed_request_opt x
    | Final x -> FinalTransactionStatus.signed_request_opt x
  let signed_request = signed_request_opt >> Option.get
  let request_opt : t -> UserTransactionRequest.t option =
    signed_request_opt >> Option.map (fun x -> x.payload)
  let request = request_opt >> Option.get
end

exception TransactionFailed of OngoingTransactionStatus.t * exn
exception InsufficientFunds of string

let _ = Printexc.register_printer
          (function
           | TransactionFailed (s, exn) ->
              Some (Printf.sprintf "Side_chain_user.TransactionFailed (%s, %s)"
                      (s |> OngoingTransactionStatus.to_yojson |> string_of_yojson)
                      (Printexc.to_string exn))
           | _                -> None)

let print_ots_state (o: OngoingTransactionStatus.t) : string =
  match o with
  | DepositWanted _ -> "depositwanted"
  | DepositPosted _ -> "depositposted"
  | DepositConfirmed _ -> "depositconfirmed"
  | Requested _ -> "requested"
  | SignedByOperator _ -> "signedbyoperator"
  | PostedToRegistry _ -> "postedtoregistry"
  | PostedToMainChain _ -> "postedtomainchain"
  | ConfirmedOnMainChain _ -> "confirmedonmainchain"

type revision_generator = (unit, Revision.t) Lwter.arr


module TransactionTracker = struct
  module Base = struct
    module Key = struct
      [@@@warning "-39"]
      type t = { user:         Address.t
               ; operator:     Address.t
               ; revision:     Revision.t
               ; request_guid: RequestGuid.t
               ; requested_at: Timestamp.t
               }
      [@@deriving yojson, rlp]

      include (YojsonMarshalable(struct
           type nonrec t = t
           let yojsoning = {to_yojson; of_yojson}
           let marshaling = marshaling_of_rlping rlping
         end): YojsonMarshalableS with type t := t)
    end

    type key = Key.t
    let key_prefix = "ALTT"
    type context = revision_generator
    module State = TransactionStatus
    type state = State.t
    let make_default_state = persistent_actor_no_default_state key_prefix Key.to_yojson_string

    (* TODO: inspection? cancellation? split private and public activities? *)
    type t = Key.t * FinalTransactionStatus.t Lwt.t

    open Lwter
    let make_activity revision_generator key saving state =
      let Key.{user; operator; revision; request_guid} = key in
      let rec update (status : TransactionStatus.t) =
        saving status >>= Db.committing >>= loop
      and continue (status : OngoingTransactionStatus.t) =
        TransactionStatus.Ongoing status |> update
      and finalize (status : FinalTransactionStatus.t) =
        (* TODO: remove the request from the ongoing_transactions set!
           -- this requires some function added to the context! *)
        TransactionStatus.Final status |> update
      and invalidate transaction_status error =
        finalize (Failed (transaction_status, error))
      and loop (status: TransactionStatus.t) : FinalTransactionStatus.t Lwt.t =
        match status with
        | Ongoing ongoing ->
          let open OngoingTransactionStatus in

          (* TODO break the following out into separate chunks to improve
           * isolation + readability *)
          (match ongoing with
           | DepositWanted (({ operator
                             ; deposit_amount
                             ; request_guid
                             ; requested_at
                             } as deposit_wanted)
                             , deposit_fee) ->
              (* TODO: have a single transaction for queueing the Wanted and the DepositPosted *)
              let amount = TokenAmount.(add deposit_amount deposit_fee)

              in begin get_contract_address_for_client ()
                >>= fun contract_address ->
                  return @@ Operator_contract.pre_deposit ~operator ~amount ~contract_address
                >>= fun pre_tx ->
                  eth_get_balance (user, BlockParameter.Pending)
                >>= function
                  | Error e -> invalidate ongoing e
                  | Ok bal  ->
                    if TokenAmount.(compare bal amount) < 0 then
                      invalidate ongoing @@ InsufficientFunds (Printf.sprintf
                        "Balance %s while trying to deposit %s for a total cost of %s"
                        (TokenAmount.to_string bal)
                        (TokenAmount.to_string deposit_amount)
                        (TokenAmount.to_string amount))
                    else
                       Ethereum_user.add_ongoing_transaction ~user (Wanted pre_tx)
                          >>= function
                            | Error e -> invalidate ongoing e
                            | Ok (tracker_key, _, _) ->
                              DepositPosted (deposit_wanted, deposit_fee, tracker_key) |> continue
              end

           | DepositPosted (deposit_wanted, deposit_fee, tracker_key) ->
             if side_chain_user_log then
               Logging.log "TR_LOOP, DepositPosted operation";
             let (_, promise, _) = Ethereum_user.TransactionTracker.get () tracker_key in
             (promise >>= function
              | Failed (_, error) ->
                if side_chain_user_log then
                  Logging.log "DepositPosted, Failed case err=%s" (Printexc.to_string error);
                invalidate ongoing error (* TODO: keep the ethereum ongoing transaction status? *)
              | Confirmed (transaction, signed, receipt) ->
                 let txdata = Ethereum_json_rpc.transaction_data_of_signed_transaction signed in
                 let confirmation = Ethereum_json_rpc.TransactionReceipt.to_confirmation receipt in
                 DepositConfirmed (deposit_wanted, deposit_fee, txdata, confirmation) |> continue)

           | DepositConfirmed ( { deposit_amount; request_guid; requested_at }
                              , deposit_fee
                              , main_chain_deposit
                              , main_chain_deposit_confirmation
                              ) ->
             if side_chain_user_log then
               Logging.log "TR_LOOP, DepositConfirmed operation";
             revision_generator ()
             >>= fun (revision : Revision.t) ->
               (make_user_transaction_request
                  ~user
                  ~operator
                  (revision: Revision.t)
                  (Deposit { deposit_amount
                           ; deposit_fee
                           ; main_chain_deposit
                           ; main_chain_deposit_confirmation
                           ; request_guid
                           ; requested_at
                           })
              >>= function
                | Ok r    -> Requested r |> continue
                | Error e -> invalidate ongoing e)

           | Requested request ->
             (* TODO: handle retries. But it should be in the side_chain_operator *)
             (request
              |> Side_chain_client.post_user_transaction_request
              >>= function
              | Ok (tc : TransactionCommitment.t) ->
                 if side_chain_user_log then
                   Logging.log "Requested: side_chain_user: TrTracker, Ok case";
                 SignedByOperator tc |> continue
              | Error (error : exn) ->
                 if side_chain_user_log then
                   Logging.log "Requested: side_chain_user: TrTracker, Error case exn=%s" (Printexc.to_string error);
                 invalidate ongoing error)

           | SignedByOperator (tc : TransactionCommitment.t) ->
             if side_chain_user_log then
               Logging.log "TR_LOOP, SignedByOperator operation";
             (* TODO: add support for Shared Knowledge Network / "Smart Court Registry" *)
             PostedToRegistry tc |> continue

           | PostedToRegistry (tc : TransactionCommitment.t) ->
             if side_chain_user_log then
               Logging.log "TR_LOOP, PostedToRegistry operation tc.operator_revision=%s" (Revision.to_string tc.operator_revision);
             (* TODO: add support for Mutual Knowledge Base / "Smart Court Registry" *)
             (search_for_state_update_min_revision ~operator ~operator_revision:tc.operator_revision
              (* wait_for_operator_state_update ~operator ~transaction_hash:tc.state_update_transaction_hash*)
              >>= function
<<<<<<< HEAD
              | Ok (c_pair : (PairRevisionDigest.t * Ethereum_chain.Confirmation.t)) ->
                 let (c_rev_digest, c_confirm) = c_pair in
                 Logging.log "PostedToRegistry: side_chain_user: TrTracker, Ok case";
=======
              | Ok (c : Ethereum_chain.Confirmation.t) ->
                if side_chain_user_log then
                  Logging.log "PostedToRegistry: side_chain_user: TrTracker, Ok case";
>>>>>>> 688eaac9
                (match (tc.transaction.tx_request |> TransactionRequest.request).operation with
                 | Deposit _ ->
                    FinalTransactionStatus.SettledOnMainChain (tc, c_confirm) |> finalize
                 | Payment _ -> FinalTransactionStatus.SettledOnMainChain (tc, c_confirm) |> finalize
                 | Withdrawal _ -> PostedToMainChain (tc, c_rev_digest, c_confirm) |> continue)
              | Error error ->
                if side_chain_user_log then
                  Logging.log "PostedToRegistry: side_chain_user: TrTracker, Error case exn=%s" (Printexc.to_string error);
                invalidate ongoing error)

<<<<<<< HEAD
           | PostedToMainChain ( tc, pair_rev_digest, confirmation ) ->
             Logging.log "TR_LOOP, PostedToMainChain operation";
=======
           | PostedToMainChain ( tc, confirmation ) ->
             if side_chain_user_log then
               Logging.log "TR_LOOP, PostedToMainChain operation";
>>>>>>> 688eaac9
             (* Withdrawal that we're going to have to claim *)
             (* TODO: wait for confirmation on the main chain and handle lawsuits
                Right now, no lawsuit *)

<<<<<<< HEAD
             Lwt.bind (post_claim_withdrawal_operation ~confirmed_pair:pair_rev_digest tc ~sender:user ~operator)
               (fun block_nbr ->
                 Logging.log "After post_claim_withdrawal_operation";
                 ConfirmedOnMainChain (tc, pair_rev_digest, block_nbr, confirmation) |> continue)
           | ConfirmedOnMainChain (tc, pair_rev_digest, block_nbr, confirmation) ->
             Logging.log "TR_LOOP, ConfirmedOnMainChain operation";
             (* Confirmed Withdrawal that we're going to have to execute *)
             (* TODO: post a transaction to actually get the money *)
             Lwt.bind (execute_withdraw_operation tc ~block_nbr ~sender:user ~operator ~confirmed_pair:pair_rev_digest)
               (fun _ ->
                 Logging.log "After execute_withdraw_operation";
=======
             Lwt.bind (post_claim_withdrawal_operation tc ~sender:user ~operator) (fun block_nbr ->
                 ConfirmedOnMainChain (tc, block_nbr, confirmation) |> continue)

           | ConfirmedOnMainChain (tc, block_nbr, confirmation) ->
             if side_chain_user_log then
               Logging.log "TR_LOOP, ConfirmedOnMainChain operation";
             (* Confirmed Withdrawal that we're going to have to execute *)
             (* TODO: post a transaction to actually get the money *)
             Lwt.bind (execute_withdraw_operation tc ~block_nbr ~sender:user ~operator) (fun _ ->
>>>>>>> 688eaac9
                 FinalTransactionStatus.SettledOnMainChain (tc, confirmation) |>
                   finalize))

        | Final x -> return x

      in key, loop state
  end
  include PersistentActivity(Base)
  module Key = Base.Key
  module State = Base.State
  let wait promise =
    let open Lwter in
    promise >>= function
    | FinalTransactionStatus.SettledOnMainChain (t, c) ->
       Lwt_exn.return (t, c)
    | FinalTransactionStatus.Failed (o, e) ->
        (match e with
            | Side_chain_operator.Malformed_request r ->
               if side_chain_user_log then
                 Logging.log "Malformed request: %s" r
            | _ -> ());
        Lwt_exn.fail (TransactionFailed (o, e))
end



module UserAccountState = struct
  [@warning "-39"]
  type t =
    { is_operator_valid: bool
    ; confirmed_state: AccountState.t
    ; side_chain_revision: Revision.t
    ; transaction_counter: Revision.t
    ; ongoing_transactions: RevisionSet.t }
  [@@deriving lens { prefix=true }, yojson, rlp]
  module PrePersistable = struct
    type nonrec t = t
    let marshaling = marshaling_of_rlping rlping
    let walk_dependencies = no_dependencies
    let make_persistent = normal_persistent
    let yojsoning = {to_yojson;of_yojson}
  end
  include (Persistable (PrePersistable) : PersistableS with type t := t)
  let empty =
    { is_operator_valid= true
    ; confirmed_state= AccountState.empty
    ; side_chain_revision= Revision.zero
    ; transaction_counter = Revision.zero
    ; ongoing_transactions= RevisionSet.empty }
end

module UserAccountStateMap = MerkleTrie (Address) (UserAccountState)

module UserState = struct
  [@warning "-39"]
  type t =
    { address: Address.t
    ; operators: UserAccountStateMap.t
    ; notification_counter: Revision.t
    ; notifications: (Revision.t * yojson) list }
  [@@deriving lens { prefix=true }, yojson, rlp]
  module PrePersistable = struct
    type nonrec t = t
    let marshaling = marshaling_of_rlping rlping
    let walk_dependencies = no_dependencies
    let make_persistent = normal_persistent
    let yojsoning = {to_yojson;of_yojson}
  end
  include (Persistable (PrePersistable) : PersistableS with type t := t)
end

module UserAsyncAction = AsyncAction(UserState)

let operator_lens : Address.t -> (UserState.t, UserAccountState.t) Lens.t =
  fun operator ->
    UserState.lens_operators |--
    defaulting_lens (konstant UserAccountState.empty)
      (UserAccountStateMap.lens operator)


let get_next_account_revision : Address.t -> unit -> UserState.t -> (Revision.t * UserState.t) Lwt.t =
  fun operator () state ->
    let revision_lens = operator_lens operator |-- UserAccountState.lens_side_chain_revision in
    let (revision : Revision.t) = revision_lens.get state in
    (*    Logging.log "get_next_account_revision revision=%s" (Revision.to_string revision);*)
    Lwt.return (revision, (state |> revision_lens.set Revision.(add one revision)))

module User = struct
  module Base = struct
    module Key = Address
    let key_prefix = "ALUS"
    module State = UserState
    type t = State.t SimpleActor.t
    type context = Key.t -> t (* The get function its own context to pass around! *)

    let make_default_state _context user =
      UserState.{ address              = user
                ; operators            = UserAccountStateMap.empty
                ; notification_counter = Revision.zero
                ; notifications        = [] }

    let next_side_chain_revision user_actor user operator =
      SimpleActor.action (user_actor user) (get_next_account_revision operator)

    let resume_transactions user_actor user (state : State.t) =
      flip UserAccountStateMap.iter state.operators
        (fun operator account ->
           let revision_generator = next_side_chain_revision user_actor user operator in
           flip RevisionSet.iter account.ongoing_transactions
             (fun revision -> TransactionTracker.get
                revision_generator { user
                                   ; operator
                                   ; revision
                                   ; request_guid = RequestGuid.nil
                                   ; requested_at = Timestamp.now ()
                                   } |> ignore))

    let make_activity user_actor user saving state =
      let wrapper transform = Lwter.(transform >>> saving) in
      let actor = SimpleActor.make ~wrapper state in
      (* TODO: maybe just use Lwt_mvar.create state and leave it to users to transact on it ? *)
      resume_transactions user_actor user state; (* TODO: pass the actor as context to that? *)
      actor
  end
  include PersistentActivity(Base)
  module Key = Base.Key
  module State = Base.State
  (* Tie the knot for the fix point to pass as context *)
  let rec user_actor user = get user_actor user
  let make_tracker_context = Base.next_side_chain_revision user_actor
  let action user = SimpleActor.action (user_actor user)
  let transaction user transaction parameters =
    Lwt_exn.(action user transaction parameters >>= fun (_, tracker_promise) ->
             TransactionTracker.wait tracker_promise)
end

let add_ongoing_side_chain_transaction :
  (OngoingTransactionStatus.t, TransactionTracker.t) UserAsyncAction.arr =
  fun transaction_status user_state ->
    let user          = user_state.address in
    let operator      = transaction_status |> OngoingTransactionStatus.status_operator in
    let revision_lens = (operator_lens operator |-- UserAccountState.lens_transaction_counter) in
    let revision      = revision_lens.get user_state in

    let (request_guid, requested_at) =
      OngoingTransactionStatus.status_guid_and_utc transaction_status in

    let open Lwter in
    TransactionTracker.(make
      (User.make_tracker_context user operator)
      Key.{ user
          ; operator
          ; revision
          ; request_guid
          ; requested_at
          }
      ((|>) (TransactionStatus.Ongoing transaction_status)))

    >>= fun tracker ->
      UserAsyncAction.return
        tracker
        (user_state
         |> revision_lens.set Revision.(add one revision)
         |> (operator_lens operator |-- UserAccountState.lens_ongoing_transactions
                                    |-- RevisionSet.lens revision).set true)

let deposit_fee_for OperatorFeeSchedule.{deposit_fee} _deposit_amount =
  deposit_fee

let payment_fee_for OperatorFeeSchedule.{fee_per_billion} payment_amount =
  TokenAmount.(div (mul fee_per_billion payment_amount) one_billion_tokens)

let withdrawal_fee_for OperatorFeeSchedule.{withdrawal_fee} _withdrawal_amount =
  withdrawal_fee

let deposit DepositWanted.{operator; deposit_amount; request_guid; requested_at} =
  let open UserAsyncAction in
  of_lwt_exn get_operator_fee_schedule operator
  >>= fun fee_schedule ->
  let deposit_fee = deposit_fee_for fee_schedule deposit_amount in
  let status = OngoingTransactionStatus.DepositWanted ({ operator
                                                       ; deposit_amount
                                                       ; request_guid
                                                       ; requested_at
                                                       }, deposit_fee) in
  add_ongoing_side_chain_transaction status

let get_user_address : (unit, Address.t) UserAsyncAction.arr =
  fun () user_state -> UserAsyncAction.return user_state.UserState.address user_state

let direct_operation :
  Address.t -> (OperatorFeeSchedule.t -> UserOperation.t, TransactionTracker.t) UserAsyncAction.arr =
  fun operator make_operation ->
    let open UserAsyncAction in
    of_lwt_exn get_operator_fee_schedule operator

    >>= fun fee_schedule ->
      let operation = make_operation fee_schedule in
      of_lwt_state (get_next_account_revision operator) ()

    >>= fun revision ->
      get_user_address ()

    >>= fun user ->
      of_lwt_exn (make_user_transaction_request ~user ~operator revision) operation

    >>= fun signed_request ->
      let status = OngoingTransactionStatus.Requested signed_request in
      add_ongoing_side_chain_transaction status


let payment PaymentWanted.{ operator
                          ; recipient
                          ; amount
                          ; memo
                          ; payment_expedited
                          ; request_guid
                          ; requested_at
                          } : TransactionTracker.t UserAsyncAction.t =
  direct_operation operator (fun fee_schedule ->
       let payment_invoice = Invoice.{recipient; amount; memo}
       and payment_fee     = payment_fee_for fee_schedule amount
       in UserOperation.Payment { payment_invoice
                                ; payment_fee
                                ; payment_expedited
                                ; request_guid
                                ; requested_at
                                })

let withdrawal WithdrawalWanted.{ operator
                                ; withdrawal_amount
                                ; request_guid
                                ; requested_at
                                } : TransactionTracker.t UserAsyncAction.t =
  direct_operation operator (fun fee_schedule ->
       let withdrawal_fee = withdrawal_fee_for fee_schedule withdrawal_amount in
       UserOperation.Withdrawal { withdrawal_amount
                                ; withdrawal_fee
                                ; request_guid
                                ; requested_at
                                })

(*
   let remove_ongoing_transaction operator revision user_state =
   (operator_lens operator
   |-- UserAccountState.lens_ongoing_transactions
   |-- RevisionSet.lens revision).set false user_state

   let get_first_operator_state_option :
   (unit, (Address.t * UserAccountState.t) option) UserAsyncAction.readonly =
   fun () user_state ->
   UserAccountStateMap.find_first_opt (konstant true) user_state.operators

   let get_first_operator =
   UserAsyncAction.(of_readonly get_first_operator_state_option
   >>> function
   | None -> fail No_operator_yet
   | Some (address, _) -> return address)

   (* TODO: is this used? should balances and revisions be updated in effect_request?
   looks like balances already are *)

   let update_account_state_with_trusted_operation
   trusted_operation ({balance} as account_state : AccountState.t) =
   let f =
   {account_state with account_revision= Revision.add account_state.account_revision Revision.one} in
   match trusted_operation with
   | Operation.Deposit {deposit_amount; deposit_fee=_deposit_fee} ->
   if true (\* check that everything is correct *\) then
   {f with balance= TokenAmount.add balance deposit_amount}
   else bork "I mistrusted your deposit operation"
   | Operation.Payment {payment_invoice; payment_fee} ->
   let decrement = TokenAmount.add payment_invoice.amount payment_fee in
   if TokenAmount.compare balance decrement >= 0 then
   {f with balance= TokenAmount.sub balance decrement}
   else bork "I mistrusted your payment operation"
   | Operation.Withdrawal {withdrawal_amount; withdrawal_fee} ->
   if true (\* check that everything is correct *\) then
   {f with balance= TokenAmount.sub balance (TokenAmount.add withdrawal_amount withdrawal_fee)}
   else bork "I mistrusted your withdrawal operation"

   (** We assume most recent operation is to the left of the changes list, *)
   let update_account_state_with_trusted_operations trusted_operations account_state =
   List.fold_right update_account_state_with_trusted_operation trusted_operations account_state

   let [@warning "-32"] optimistic_operator_account_state operator user_state =
   match UserAccountStateMap.find_opt operator user_state.UserState.operators with
   | None -> AccountState.empty
   | Some {is_operator_valid; confirmed_state; pending_operations} ->
   match is_operator_valid with
   | Rejected -> confirmed_state
   | _ ->
   update_account_state_with_trusted_operations
   (List.map (fun x -> x.TransactionStatus.request.payload.operation) pending_operations)
   confirmed_state

   (* TODO: find the actual gas limit *)
   let withdrawal_gas_limit = TokenAmount.of_int 1000000

   (* in Lwt monad, because we'll push the request to the main chain *)
   let withdrawal (operator, withdrawal_amount) =
   let open UserAsyncAction in
   of_lwt_exn get_operator_fee_schedule operator
   >>= fun {withdrawal_fee} ->
   issue_user_transaction_request
   (Withdrawal { withdrawal_amount ; withdrawal_fee })


   (** Given a withdrawal on the side chain, reflect that on the main chain
   We should be signing the RLP, not the marshaling! *)
   let make_main_chain_withdrawal_transaction :
   address -> (UserOperation.withdrawal_details, Ethereum_chain.Transaction.t * Ethereum_json_rpc.SignedTransaction.t) Ethereum_user.UserAsyncAction.arr =
   fun operator UserOperation.{withdrawal_amount;withdrawal_fee} state ->
   (* TODO: should the withdrawal fee agree with the operator state fee schedule? where to enforce? *)
   let ticket = Revision.zero in (* TODO: implement ticketing *)
   let confirmed_state = Digest.zero in (* TODO: is this just a digest of the operator state here? *)
   let bond = TokenAmount.zero in (* TODO: where does this come from? *)
   let operation = Operator_contract.make_withdraw_call
   operator ticket bond confirmed_state in
   let value = TokenAmount.sub withdrawal_amount withdrawal_fee in
   Ethereum_user.(UserAsyncAction.of_lwt_exn
   (make_signed_transaction state.UserState.address operation value) withdrawal_gas_limit)
   state

   let push_side_chain_withdrawal_to_main_chain
   (operator : Address.t)
   (transaction : Transaction.t) =
   let request = transaction.tx_request |> TransactionRequest.request in
   (* We assume it's a transaction of the current user, that the operator committed to *)
   match request.operation with
   | Withdrawal details ->
   details
   |> ethereum_action
   Ethereum_user.UserAsyncAction.
   (make_main_chain_withdrawal_transaction operator
   >>> Ethereum_user.confirm_transaction)
   | Payment _
   | Deposit _ ->
   bork "Side chain transaction does not need subsequent interaction with main chain"

   let add_notification notification_type to_yojson x state =
   let counter = state.UserState.notification_counter in
   UserAsyncAction.return counter
   (state
   |> UserState.lens_notification_counter.set Revision.(add one counter)
   |> Lens.modify UserState.lens_notifications
   (List.cons (counter, `List [`String notification_type; to_yojson x])))

   let add_error_notification = add_notification "error_notification" ErrorNotification.to_yojson

   let _notify_error status error = add_error_notification {status;error}
*)<|MERGE_RESOLUTION|>--- conflicted
+++ resolved
@@ -133,15 +133,10 @@
     ~topics:[topic_of_state_update]
     [Address; Bytes 32; Uint 256; Uint 64]
     [Some (Address_value operator); None; None; None]
-<<<<<<< HEAD
-  >>= fun (log_object, vals) ->
-  Logging.log "wait_for_operator_state_update, RETURN balance=%s" (print_abi_value_uint256 (List.nth vals 2));
-=======
   >>= fun x ->
   let (log_object, vals) = x in
   if side_chain_user_log then
     Logging.log "wait_for_operator_state_update, RETURN balance=%s" (print_abi_value_uint256 (List.nth vals 2));
->>>>>>> 688eaac9
   (* TODO defaulting to zero is wrong and the presence of `null`s indicates
    * something's broken with the confirmation data; we should instead capture
    * the possibility of invalid state at the type level and force consuming
@@ -192,7 +187,8 @@
                            compare oper_rev operator_revision >= 0) llogs in
     if (List.length llogs_filter > 0) then
       let (log_object, vals) = List.nth llogs_filter 0 in
-<<<<<<< HEAD
+      if side_chain_user_log then
+        Logging.log "search_for_state_update_min_revision, RETURN balance=%s" (print_abi_value_uint256 (List.nth vals 2));
       let transhash : Digest.t = get_option Digest.zero log_object.transactionHash in
       let operator_revision = retrieve_revision_from_abi_value (List.nth vals 4) in
       let operator_digest = retrieve_digest_from_abi_value (List.nth vals 1) in
@@ -204,10 +200,6 @@
       ; block_hash        = Option.get log_object.blockHash
       } in
       let pair_return = (pair_rev_dig, eth_confirmation) in
-=======
-      if side_chain_user_log then
-        Logging.log "search_for_state_update_min_revision, RETURN balance=%s" (print_abi_value_uint256 (List.nth vals 2));
->>>>>>> 688eaac9
       (* TODO: Either only return a TransactionCommitment, or actually wait for Confirmation,
        * but don't return a fake Confirmation. Maybe have separate functions for one
        * and the other, or for one and the work that remains to do for the other.
@@ -222,19 +214,12 @@
 
 
 
-<<<<<<< HEAD
 let wait_for_claim_withdrawal_event : contract_address:Address.t -> transaction_hash:Digest.t -> operator:Address.t -> operator_revision:Revision.t -> confirmed_pair:PairRevisionDigest.t -> Revision.t Lwt_exn.t =
   fun ~contract_address ~transaction_hash ~operator ~operator_revision ~confirmed_pair ->
-  Logging.log "Beginning of wait_for_claim_withdrawal_event";
-  Logging.log "wait_for_claim_withdrawal_event contract_address=%s" (Address.to_0x contract_address);
-=======
-let wait_for_claim_withdrawal_event : contract_address:Address.t -> transaction_hash:Digest.t -> operator:Address.t -> Revision.t -> Revision.t Lwt_exn.t =
-  fun ~contract_address ~transaction_hash ~operator revision ->
   if side_chain_user_log then
     (Logging.log "Beginning of wait_for_claim_withdrawal_event";
      Logging.log "wait_for_claim_withdrawal_event contract_address=%s" (Address.to_0x contract_address)
     );
->>>>>>> 688eaac9
   let (topics : Bytes.t option list) = [topic_of_claim_withdrawal] in
   let (confirmed_revision, confirmed_state) = confirmed_pair in
   let (list_data_type : abi_type list) = [Address; Uint 64; Uint 256; Bytes 32; Uint 64; Uint 256; Uint 256; Uint 64] in
@@ -252,29 +237,6 @@
     Logging.log "Before wait_for_contract_event CONTEXT claim_withdrawal";
   wait_for_contract_event ~contract_address ~transaction_hash:transaction_hash_val ~topics list_data_type data_value_search
   >>= fun (log_object, abi_list_val) ->
-<<<<<<< HEAD
-    Logging.log "Now exiting the wait_for_claim_withdrawal_event |b|=%d" (List.length abi_list_val);
-    Logging.log "claim_withdrawal, RETURN    bond=%s" (print_abi_value_uint256 (List.nth abi_list_val 5));
-    Logging.log "claim_withdrawal, RETURN balance=%s" (print_abi_value_uint256 (List.nth abi_list_val 6));
-    Logging.log "claim_withdrawal, RETURN     res=%s" (print_abi_value_uint64  (List.nth abi_list_val 7));
-    let block_nbr = Option.get log_object.blockNumber in
-    Lwt_exn.return block_nbr
-
-let emit_claim_withdrawal_operation : contract_address:Address.t -> sender:Address.t -> operator:Address.t -> operator_revision:Revision.t -> value:TokenAmount.t -> bond:TokenAmount.t -> confirmed_pair:PairRevisionDigest.t -> TransactionReceipt.t Lwt_exn.t =
-  fun ~contract_address ~sender ~operator ~operator_revision ~value ~bond ~confirmed_pair ->
-  Logging.log "emit_claim_withdrawal_operation : beginning of operation bond=%s" (TokenAmount.to_string bond);
-  let (operation : Ethereum_chain.Operation.t) = make_claim_withdrawal_call ~contract_address ~operator ~operator_revision ~value ~confirmed_pair in
-  post_operation_general ~operation ~sender ~value_send:bond
-
-
-let emit_withdraw_operation : contract_address:Address.t -> sender:Address.t -> operator:Address.t -> Revision.t -> value:TokenAmount.t -> bond:TokenAmount.t -> confirmed_pair:PairRevisionDigest.t -> TransactionReceipt.t Lwt_exn.t =
-  fun ~contract_address ~sender ~operator operator_revision ~value ~bond ~confirmed_pair ->
-  Logging.log "emit_withdraw_operation : beginning of operation";
-  Logging.log "emit_withdraw_operation contract_address=%s" (Address.to_0x contract_address);
-  let (operation : Ethereum_chain.Operation.t) = make_withdraw_call ~contract_address ~operator ~operator_revision ~value ~bond ~confirmed_pair in
-  let (value_send : TokenAmount.t) = TokenAmount.zero in
-  post_operation_general ~operation ~sender ~value_send
-=======
   if side_chain_user_log then
     (Logging.log "Now exiting the wait_for_claim_withdrawal_event |b|=%d" (List.length abi_list_val);
      Logging.log "claim_withdrawal, RETURN    bond=%s" (print_abi_value_uint256 (List.nth abi_list_val 4));
@@ -284,22 +246,23 @@
   let block_nbr = Option.get log_object.blockNumber in
   return block_nbr
 
-let post_claim_withdrawal_operation : contract_address:Address.t -> sender:Address.t -> operator:Address.t -> Revision.t -> value:TokenAmount.t -> bond:TokenAmount.t -> Digest.t -> TransactionReceipt.t Lwt_exn.t =
-  fun ~contract_address ~sender ~operator operator_revision ~value ~bond digest ->
+
+
+
+
+let emit_claim_withdrawal_operation : contract_address:Address.t -> sender:Address.t -> operator:Address.t -> operator_revision:Revision.t -> value:TokenAmount.t -> bond:TokenAmount.t -> confirmed_pair:PairRevisionDigest.t -> TransactionReceipt.t Lwt_exn.t =
+  fun ~contract_address ~sender ~operator ~operator_revision ~value ~bond ~confirmed_pair ->
   if side_chain_user_log then
     Logging.log "post_claim_withdrawal_operation : beginning of operation bond=%s" (TokenAmount.to_string bond);
-  let operation = make_claim_withdrawal_call ~contract_address ~operator operator_revision ~value ~confirmed_state:digest in
-  Ethereum_user.post_operation ~operation ~sender ~value:bond
-
-
-let post_withdraw_operation : contract_address:Address.t -> sender:Address.t -> operator:Address.t -> Revision.t -> value:TokenAmount.t -> bond:TokenAmount.t -> Digest.t -> TransactionReceipt.t Lwt_exn.t =
-  fun ~contract_address  ~sender ~operator operator_revision ~value ~bond digest ->
+  let operation = make_claim_withdrawal_call ~contract_address ~operator ~operator_revision ~value ~confirmed_pair in
+  Ethereum_user.post_operation ~operation ~sender ~value_send:bond
+
+let emit_withdraw_operation : contract_address:Address.t -> sender:Address.t -> operator:Address.t -> Revision.t -> value:TokenAmount.t -> bond:TokenAmount.t -> confirmed_pair:PairRevisionDigest.t -> TransactionReceipt.t Lwt_exn.t =
+  fun ~contract_address ~sender ~operator operator_revision ~value ~bond ~confirmed_pair ->
   if side_chain_user_log then
     Logging.log "post_withdraw_operation contract_address=%s" (Address.to_0x contract_address);
-  let operation = make_withdraw_call ~contract_address ~operator operator_revision ~value ~bond ~confirmed_state:digest in
-  Ethereum_user.post_operation ~operation ~sender ~value:TokenAmount.zero
->>>>>>> 688eaac9
-
+  let operation = make_withdraw_call ~contract_address ~operator ~operator_revision ~value ~bond ~confirmed_pair in
+  Ethereum_user.post_operation ~operation ~sender ~value_send:TokenAmount.zero
 
 
 let post_operation_deposit : TransactionCommitment.t -> Address.t -> unit Lwt_exn.t =
@@ -313,22 +276,16 @@
   if side_chain_user_log then
     Logging.log "Before wait_for_contract_event CONTEXT deposit";
   let open Lwt_exn in
-<<<<<<< HEAD
-  get_contract_address_from_client_exn ()
+  get_contract_address_for_client_exn ()
   >>= fun contract_address ->
   wait_for_contract_event ~contract_address ~transaction_hash:None ~topics list_data_type data_value_search
-  >>= fun (_log_object, abi_list_val) ->
-    Logging.log "post_operation_deposit, RETURN value=%s" (print_abi_value_uint256 (List.nth abi_list_val 2));
-    Logging.log "post_operation_deposit, RETURN balance=%s" (print_abi_value_uint256 (List.nth abi_list_val 3));
-    return ()
-=======
-  get_contract_address_for_client_exn ()
-  >>= (fun contract_address ->
-  wait_for_contract_event ~contract_address ~transaction_hash:None ~topics list_data_type data_value_search)
-  >>= (fun (x : (LogObject.t * (abi_value list))) ->
-    let (_log_object, _abi_list_val) = x in
-    return ())
->>>>>>> 688eaac9
+  >>= fun (x : (LogObject.t * (abi_value list))) ->
+  let (_log_object, abi_list_val) = x in
+  if side_chain_user_log then
+    (Logging.log "post_operation_deposit, RETURN value=%s" (print_abi_value_uint256 (List.nth abi_list_val 2));
+     Logging.log "post_operation_deposit, RETURN balance=%s" (print_abi_value_uint256 (List.nth abi_list_val 3))
+    );
+  return ()
 
 
 
@@ -340,17 +297,16 @@
     | Deposit _ -> bork "get_claim_withdrawal_status error. Calling for Deposit"
     | Payment _ -> bork "get_claim_withdrawal_status error. Calling for Payment"
     | Withdrawal {withdrawal_amount; withdrawal_fee} ->
-<<<<<<< HEAD
        Logging.log "Beginning of get_claim_withdrawal_status, withdrawal";
-       get_contract_address_from_client_exn ()
+       get_contract_address_for_client_exn ()
        >>= fun contract_address ->
        let bond = Side_chain_server_config.bond_value_v in
        let operator_revision : Revision.t = tc.tx_proof.key in
        let value = withdrawal_amount in
        let (operation : Ethereum_chain.Operation.t) = make_operation_has_claim_been_rejected ~contract_address ~operator ~operator_revision ~value ~bond ~confirmed_pair in
-       post_operation_general ~operation ~sender ~value_send:TokenAmount.zero
+       Ethereum_user.post_operation ~operation ~sender ~value_send:TokenAmount.zero
        >>= fun tr ->
-       Logging.log "get_claim_withdrawal_status status=%s" (print_status_receipt tr);
+       Logging.log "get_claim_withdrawal_status status=%B" (Ethereum_user.get_status_receipt tr);
        let (topics : Bytes.t option list) = [topic_of_rejected_claim_status] in
        let (list_data_type : abi_type list) = [Uint 64; Uint 256; Bytes 32; Uint 64; Uint 256; Uint 256; Uint 64] in
        let (data_value_search : abi_value option list) = [None] in
@@ -373,17 +329,11 @@
     | Withdrawal {withdrawal_amount; withdrawal_fee} ->
        Logging.log "Beginning of post_claim_withdrawal_operation, withdrawal operator=%s" (Address.to_0x operator);
        Logging.log "Beginning of post_claim_withdrawal_operation, withdrawal sender=%s" (Address.to_0x sender);
-       get_contract_address_from_client_exn ()
-       >>= fun contract_address ->
-       Logging.log "Beginning of post_claim_withdrawal_operation, withdrawal contract_address=%s" (Address.to_0x contract_address);
-       emit_claim_withdrawal_operation
-=======
-       if side_chain_user_log then
-         Logging.log "Beginning of post_claim_withdrawal_operation, withdrawal";
        get_contract_address_for_client_exn ()
        >>= fun contract_address ->
-       post_claim_withdrawal_operation
->>>>>>> 688eaac9
+       if side_chain_user_log then
+         Logging.log "Beginning of post_claim_withdrawal_operation, withdrawal contract_address=%s" (Address.to_0x contract_address);
+       emit_claim_withdrawal_operation
          ~contract_address
          ~sender
          ~operator
@@ -401,12 +351,8 @@
          ~operator_revision:tc.tx_proof.key
          ~confirmed_pair
        >>= fun block_nbr ->
-<<<<<<< HEAD
-       Logging.log "After the wait_for_claim_withdrawal_event block_nbr=%s" (Revision.to_string block_nbr);
-=======
        if side_chain_user_log then
          Logging.log "After the wait_for_claim_withdrawal_event";
->>>>>>> 688eaac9
        return block_nbr
 
 let post_claim_withdrawal_operation : confirmed_pair:PairRevisionDigest.t -> TransactionCommitment.t -> sender:Address.t -> operator:Address.t -> Revision.t Lwt.t =
@@ -417,23 +363,15 @@
   | Error _ -> bork "The post_claim_withdrawal_operation_exn fails"
   | Ok x -> return x
 
-<<<<<<< HEAD
 let execute_withdraw_operation_spec : TransactionCommitment.t -> block_nbr:Revision.t -> TokenAmount.t -> sender:Address.t -> operator:Address.t -> confirmed_pair:PairRevisionDigest.t -> unit Lwt_exn.t =
   fun tc ~block_nbr withdrawal_amount ~sender ~operator ~confirmed_pair ->
-  Logging.log "Beginning of execute_withdraw_operation";
-=======
-
-let execute_withdraw_operation_spec : TransactionCommitment.t -> block_nbr:Revision.t -> TokenAmount.t -> sender:Address.t -> operator:Address.t -> unit Lwt_exn.t =
-  fun tc ~block_nbr withdrawal_amount ~sender ~operator ->
   if side_chain_user_log then
     Logging.log "Beginning of execute_withdraw_operation";
->>>>>>> 688eaac9
   let open Lwt_exn in
   let min_block_length = (Revision.add block_nbr Side_chain_server_config.challenge_period_in_blocks) in
   wait_for_min_block_depth min_block_length
-  >>= fun () -> get_contract_address_for_client_exn ()
+  >>= get_contract_address_for_client_exn
   >>= fun contract_address ->
-<<<<<<< HEAD
                 Logging.log "Before emit_withdraw_operation";
                 emit_withdraw_operation
                   ~contract_address
@@ -443,15 +381,6 @@
                   ~value:withdrawal_amount
                   ~bond:Side_chain_server_config.bond_value_v
                   ~confirmed_pair
-=======
-  post_withdraw_operation
-    ~contract_address
-    ~sender
-    ~operator
-    tc.tx_proof.key
-    ~value:withdrawal_amount
-    ~bond:Side_chain_server_config.bond_value_v
-    tc.state_digest
   >>= fun tr ->
   if side_chain_user_log then
     Logging.log "execute_withdraw_operation_spec status=%B" (Ethereum_user.get_status_receipt tr);
@@ -468,28 +397,7 @@
     ~topics:[topic_of_withdraw]
     [Address; Uint 64; Uint 256; Uint 256; Bytes 32]
     data_value_search
-  >>= fun _ ->
-  return ()
-
->>>>>>> 688eaac9
-
-  >>= fun tr ->
-     Logging.log "execute_withdraw_operation_spec status=%s" (print_status_receipt tr);
-     let (data_value_search: abi_value option list) =
-       [ Some (Address_value operator)
-       ; Some (abi_value_from_revision tc.tx_proof.key)
-       ; None ; None ; None ] in
-     Logging.log "Before wait_for_contract_event CONTEXT withdraw";
-     retrieve_relevant_list_logs_data
-       ~delay:Side_chain_server_config.delay_wait_ethereum_watch_in_seconds
-       ~start_revision:Revision.zero
-       ~max_number_iteration:None
-       ~contract_address
-       ~transaction_hash:(Some tr.transaction_hash)
-       ~topics:[topic_of_withdraw]
-       [Address; Uint 64; Uint 256; Uint 256; Bytes 32]
-       data_value_search
-     >>= const ()
+  >>= const ()
 
 
 
@@ -842,15 +750,10 @@
              (search_for_state_update_min_revision ~operator ~operator_revision:tc.operator_revision
               (* wait_for_operator_state_update ~operator ~transaction_hash:tc.state_update_transaction_hash*)
               >>= function
-<<<<<<< HEAD
               | Ok (c_pair : (PairRevisionDigest.t * Ethereum_chain.Confirmation.t)) ->
                  let (c_rev_digest, c_confirm) = c_pair in
-                 Logging.log "PostedToRegistry: side_chain_user: TrTracker, Ok case";
-=======
-              | Ok (c : Ethereum_chain.Confirmation.t) ->
-                if side_chain_user_log then
-                  Logging.log "PostedToRegistry: side_chain_user: TrTracker, Ok case";
->>>>>>> 688eaac9
+                 if side_chain_user_log then
+                   Logging.log "PostedToRegistry: side_chain_user: TrTracker, Ok case";
                 (match (tc.transaction.tx_request |> TransactionRequest.request).operation with
                  | Deposit _ ->
                     FinalTransactionStatus.SettledOnMainChain (tc, c_confirm) |> finalize
@@ -861,41 +764,24 @@
                   Logging.log "PostedToRegistry: side_chain_user: TrTracker, Error case exn=%s" (Printexc.to_string error);
                 invalidate ongoing error)
 
-<<<<<<< HEAD
            | PostedToMainChain ( tc, pair_rev_digest, confirmation ) ->
-             Logging.log "TR_LOOP, PostedToMainChain operation";
-=======
-           | PostedToMainChain ( tc, confirmation ) ->
              if side_chain_user_log then
                Logging.log "TR_LOOP, PostedToMainChain operation";
->>>>>>> 688eaac9
              (* Withdrawal that we're going to have to claim *)
              (* TODO: wait for confirmation on the main chain and handle lawsuits
                 Right now, no lawsuit *)
 
-<<<<<<< HEAD
              Lwt.bind (post_claim_withdrawal_operation ~confirmed_pair:pair_rev_digest tc ~sender:user ~operator)
                (fun block_nbr ->
                  Logging.log "After post_claim_withdrawal_operation";
                  ConfirmedOnMainChain (tc, pair_rev_digest, block_nbr, confirmation) |> continue)
            | ConfirmedOnMainChain (tc, pair_rev_digest, block_nbr, confirmation) ->
-             Logging.log "TR_LOOP, ConfirmedOnMainChain operation";
+             if side_chain_user_log then
+               Logging.log "TR_LOOP, ConfirmedOnMainChain operation";
              (* Confirmed Withdrawal that we're going to have to execute *)
              (* TODO: post a transaction to actually get the money *)
              Lwt.bind (execute_withdraw_operation tc ~block_nbr ~sender:user ~operator ~confirmed_pair:pair_rev_digest)
                (fun _ ->
-                 Logging.log "After execute_withdraw_operation";
-=======
-             Lwt.bind (post_claim_withdrawal_operation tc ~sender:user ~operator) (fun block_nbr ->
-                 ConfirmedOnMainChain (tc, block_nbr, confirmation) |> continue)
-
-           | ConfirmedOnMainChain (tc, block_nbr, confirmation) ->
-             if side_chain_user_log then
-               Logging.log "TR_LOOP, ConfirmedOnMainChain operation";
-             (* Confirmed Withdrawal that we're going to have to execute *)
-             (* TODO: post a transaction to actually get the money *)
-             Lwt.bind (execute_withdraw_operation tc ~block_nbr ~sender:user ~operator) (fun _ ->
->>>>>>> 688eaac9
                  FinalTransactionStatus.SettledOnMainChain (tc, confirmation) |>
                    finalize))
 
