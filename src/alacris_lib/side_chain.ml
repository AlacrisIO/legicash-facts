--- conflicted
+++ resolved
@@ -36,15 +36,9 @@
     ; deposit_fee: TokenAmount.t
     ; main_chain_deposit: Ethereum_chain.SignedTransactionData.t
     ; main_chain_deposit_confirmation: Ethereum_chain.Confirmation.t
-<<<<<<< HEAD
     ; request_guid: RequestGuid.t
     ; requested_at: Timestamp.t
-    } [@@deriving lens, yojson]
-=======
-    ; request_guid:                    RequestGuid.t
-    ; requested_at:                    Timestamp.t
     } [@@deriving lens, yojson, rlp]
->>>>>>> 919f2917
 
   type payment_details =
     { payment_invoice:   Invoice.t
@@ -79,115 +73,9 @@
 
   module PrePersistable = struct
     type nonrec t = t
-<<<<<<< HEAD
-    let case_table =
-      [| marshaling6
-           (function | Deposit { deposit_amount
-                               ; deposit_fee
-                               ; main_chain_deposit
-                               ; main_chain_deposit_confirmation
-                               ; request_guid
-                               ; requested_at
-                               } -> ( deposit_amount
-                                    , deposit_fee
-                                    , main_chain_deposit
-                                    , main_chain_deposit_confirmation
-                                    , request_guid
-                                    , requested_at
-                                    )
-                     | _ -> bottom ())
-
-           (fun deposit_amount
-                deposit_fee
-                main_chain_deposit
-                main_chain_deposit_confirmation
-                request_guid
-                requested_at
-             -> Deposit { deposit_amount
-                        ; deposit_fee
-                        ; main_chain_deposit
-                        ; main_chain_deposit_confirmation
-                        ; request_guid
-                        ; requested_at
-                        })
-           TokenAmount.marshaling
-           TokenAmount.marshaling
-           Ethereum_chain.SignedTransactionData.marshaling
-           Ethereum_chain.Confirmation.marshaling
-           RequestGuid.marshaling
-           Timestamp.marshaling
-
-       ; marshaling5
-           (function | Payment { payment_invoice
-                               ; payment_fee
-                               ; payment_expedited
-                               ; request_guid
-                               ; requested_at
-                               } -> ( payment_invoice
-                                    , payment_fee
-                                    , payment_expedited
-                                    , request_guid
-                                    , requested_at
-                                    )
-                     | _ -> bottom ())
-
-           (fun payment_invoice
-                payment_fee
-                payment_expedited
-                request_guid
-                requested_at
-             -> Payment { payment_invoice
-                        ; payment_fee
-                        ; payment_expedited
-                        ; request_guid
-                        ; requested_at
-                        })
-
-           Invoice.marshaling
-           TokenAmount.marshaling
-           bool_marshaling
-           RequestGuid.marshaling
-           Timestamp.marshaling
-
-       ; marshaling4
-           (function | Withdrawal { withdrawal_amount
-                                  ; withdrawal_fee
-                                  ; request_guid
-                                  ; requested_at
-                                  } -> ( withdrawal_amount
-                                       , withdrawal_fee
-                                       , request_guid
-                                       , requested_at
-                                       )
-                     | _ -> bottom ())
-
-           (fun withdrawal_amount
-                withdrawal_fee
-                request_guid
-                requested_at
-             -> Withdrawal { withdrawal_amount
-                           ; withdrawal_fee
-                           ; request_guid
-                           ; requested_at
-                           })
-
-           TokenAmount.marshaling
-           TokenAmount.marshaling
-           RequestGuid.marshaling
-           Timestamp.marshaling
-      |]
-
-    let marshaling = marshaling_cases operation_tag
-                                      Side_chain_tag.base_operation
-                                      case_table
-
-    let yojsoning         = {to_yojson; of_yojson}
-    let make_persistent   = normal_persistent
-=======
-    let marshaling = marshaling_of_rlping rlping
-    let yojsoning = {to_yojson;of_yojson}
-    let make_persistent = normal_persistent
->>>>>>> 919f2917
+    let marshaling = marshaling_of_rlping rlping
+    let yojsoning = {to_yojson;of_yojson}
+    let make_persistent = normal_persistent
     let walk_dependencies = no_dependencies
   end
   include (Persistable (PrePersistable) : (PersistableS with type t := t))
