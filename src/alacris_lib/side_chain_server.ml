--- conflicted
+++ resolved
@@ -22,10 +22,6 @@
 let side_chain_server_log = true
 
 
-<<<<<<< HEAD
-=======
-
->>>>>>> 3ab3bea8
 (* TODO: pass request id, so we can send a JSON RPC style reply? *)
 (* TODO: have some try ... finally construct handle the closing of the channels *)
 let process_request_exn _client_address (in_channel,out_channel) =
@@ -89,13 +85,8 @@
       if side_chain_server_log then
         Logging.log "Beginning of side_chain_server";
       Mkb_json_rpc.init_mkb_server ()
-<<<<<<< HEAD
       >>= fun () -> Side_chain_vigilantism.start_vigilantism_state_update_operator Side_chain_server_config.operator_address
       >>= fun () -> Side_chain_operator.start_state_update_periodic_operator Side_chain_server_config.operator_address
-=======
-      (*      >>= fun () -> State_update.start_state_update_daemon () *)
-      >>= fun () -> Side_chain_operator.start_state_update_periodic_daemon ()
->>>>>>> 3ab3bea8
       >>= fun () ->
       if side_chain_server_log then
         Logging.log "Before the Db.open_connection";
@@ -103,17 +94,8 @@
       >>= fun () ->
       if side_chain_server_log then
         Logging.log "Side_chain_server_config.operator_address=%s" (Address.to_0x Side_chain_server_config.operator_address);
-<<<<<<< HEAD
-      Side_chain_action.ensure_side_chain_contract_created Side_chain_server_config.operator_address
       >>= fun _ -> Side_chain_null_operation.start_null_operation_thread ()
-      >>= fun () ->
-=======
-      Operator_contract.get_contract_address ()
-      >>= fun contract_address ->
-      if side_chain_server_log then
-        Logging.log "Using contract %s" (Address.to_0x contract_address);
->>>>>>> 3ab3bea8
-      load_operator_state Side_chain_server_config.operator_address
+      >>= fun () -> load_operator_state Side_chain_server_config.operator_address
       >>= fun _operator_state ->
       let%lwt _server = Lwt_io.establish_server_with_client_address sockaddr process_request in
       start_operator Side_chain_server_config.operator_address
