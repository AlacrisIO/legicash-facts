(* side_chain_server -- TCP/IP server to receive client requests *)

open Legilogic_lib
open Action
open Lwt_exn
open Marshaling
open Types
open Signing

open Alacris_lib
open Legilogic_ethereum
open Side_chain
open Side_chain_operator
open Side_chain_server_config

let _ =
  Config.set_application_name "alacris"

let _init_random =
  Random.self_init

let side_chain_server_log = false

  
(* TODO: pass request id, so we can send a JSON RPC style reply? *)
(* TODO: have some try ... finally construct handle the closing of the channels *)
let process_request_exn _client_address (in_channel,out_channel) =
  if side_chain_server_log then
    Logging.log "process_request_exn, running 1";
  let (iter : int ref) = ref 0 in
  let encode_response marshaler =
    iter := !iter + 1;
    marshaler |> Tag.marshal_result_or_exn |> marshal_string_of_marshal |> arr in
  read_string_from_lwt_io_channel in_channel
  >>= fun x ->
  (*  Logging.log "After read_string_from_lwt_io_channel x=%s" x;*)
  if side_chain_server_log then
    Logging.log "After read_string_from_lwt_io_channel x=(omit)";
  trying (catching_arr ExternalRequest.unmarshal_string) x
  >>= (function
    | Ok (`UserQuery request) ->
       if side_chain_server_log then
         Logging.log "process_request_exn : UserQuery";
       (oper_post_user_query_request request |> Lwt.bind) (encode_response yojson_marshaling.marshal)
<<<<<<< HEAD
    | Ok (`UserTransaction signed_request) ->
       Logging.log "process_request_exn : UserTransaction";
      (oper_post_user_transaction_request signed_request |> Lwt.bind) (encode_response TransactionCommitment.marshal)
=======
    | Ok (`UserTransaction request) ->
       if side_chain_server_log then
         Logging.log "process_request_exn : UserTransaction";
      (oper_post_user_transaction_request request |> Lwt.bind) (encode_response TransactionCommitment.marshal)
>>>>>>> 688eaac9
    | Ok (`AdminQuery request) ->
       if side_chain_server_log then
         Logging.log "process_request_exn : AdminQuery";
      (oper_post_admin_query_request request |> Lwt.bind) (encode_response yojson_marshaling.marshal)
    | Error e ->
       if side_chain_server_log then
         Logging.log "process_request_exn : Error case";
       Error e |> encode_response Unit.marshal)
  (* TODO: We need to always close, and thus exit the Lwt_exn monad and properly handle the Result
     (e.g. by turning it into a yojson that fulfills the JSON RPC interface) before we close.
  *)
  >>= fun x ->
  if side_chain_server_log then
    Logging.log "Before writing to write_string_to_lwt_io_channel x=(omit)";
  catching (write_string_to_lwt_io_channel out_channel) x
  >>= fun () -> catching_lwt Lwt_io.close in_channel
  >>= fun () -> catching_lwt Lwt_io.close out_channel

(* squeeze Lwt_exn into Lwt *)
let process_request client_address channels =
  if side_chain_server_log then
    Logging.log "process_request, running 1";
  run_lwt (trying (catching (process_request_exn client_address))
           >>> handling (fun e ->
                   if side_chain_server_log then
                     Logging.log "Exception while processing server request: %s" (Printexc.to_string e);
                   return ()))
    channels

let load_operator_state address =
  if side_chain_server_log then
    Logging.log "Loading the side_chain state...";
  Db.check_connection ();
  trying (catching_arr OperatorState.load) address
  >>= handling
        (function
         | Operator_not_found _ ->
            if side_chain_server_log then
              Logging.log "Side chain not found, generating a new demo side chain";
            let initial_state = initial_operator_state address in
            let open Lwt in
            OperatorState.save initial_state
            >>= Db.commit
            >>= fun () ->
            Lwt_exn.return initial_state
         | e -> fail e)
  >>= fun operator_state ->
  if side_chain_server_log then
    Logging.log "Done loading side chain state";
  return operator_state

let sockaddr = Unix.(ADDR_INET (inet_addr_any, Side_chain_server_config.config.port))


let _ =
  Lwt_exn.run
    (fun () ->
      if side_chain_server_log then
        Logging.log "Beginning of side_chain_server";
      Mkb_json_rpc.init_mkb_server ()
      (*      >>= fun () -> Side_chain_vigilantism.start_vigilantism_state_update_operator ()*)
      >>= fun () -> Side_chain_operator.start_state_update_periodic_operator ()
      >>= fun () ->
      if side_chain_server_log then
        Logging.log "Before the Db.open_connection";
      of_lwt Db.open_connection "alacris_server_db"
      >>= fun () ->
      if side_chain_server_log then
        Logging.log "Side_chain_server_config.operator_address=%s" (Address.to_0x Side_chain_server_config.operator_address);
      Side_chain_action.ensure_side_chain_contract_created Side_chain_server_config.operator_address
      >>= fun contract_address ->
      assert (contract_address = Operator_contract.get_contract_address ());
      if side_chain_server_log then
        Logging.log "Using contract %s" (Address.to_0x contract_address);
      load_operator_state Side_chain_server_config.operator_address
      >>= fun _operator_state ->
      let%lwt _server = Lwt_io.establish_server_with_client_address sockaddr process_request in
      start_operator Side_chain_server_config.operator_address
      >>= fun () ->
      if side_chain_server_log then
        Logging.log "*** SIDE CHAIN SERVER STARTED ***";
      (* NEVER RETURN *)
      of_lwt (fun () -> Lwt.wait () |> fst) ())
    ()<|MERGE_RESOLUTION|>--- conflicted
+++ resolved
@@ -42,16 +42,10 @@
        if side_chain_server_log then
          Logging.log "process_request_exn : UserQuery";
        (oper_post_user_query_request request |> Lwt.bind) (encode_response yojson_marshaling.marshal)
-<<<<<<< HEAD
     | Ok (`UserTransaction signed_request) ->
-       Logging.log "process_request_exn : UserTransaction";
-      (oper_post_user_transaction_request signed_request |> Lwt.bind) (encode_response TransactionCommitment.marshal)
-=======
-    | Ok (`UserTransaction request) ->
        if side_chain_server_log then
          Logging.log "process_request_exn : UserTransaction";
-      (oper_post_user_transaction_request request |> Lwt.bind) (encode_response TransactionCommitment.marshal)
->>>>>>> 688eaac9
+      (oper_post_user_transaction_request signed_request |> Lwt.bind) (encode_response TransactionCommitment.marshal)
     | Ok (`AdminQuery request) ->
        if side_chain_server_log then
          Logging.log "process_request_exn : AdminQuery";
