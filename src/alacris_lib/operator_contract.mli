(* operator-contract.mli -- get encodings of calls to the contract *)

open Legilogic_lib
open Types
open Signing

open Legilogic_ethereum
open Ethereum_chain


val topic_of_address : Address.t -> Bytes.t option

val topic_of_revision : Revision.t -> Bytes.t option

val topic_of_amount : TokenAmount.t -> Bytes.t option

val topic_of_hash : Digest.t -> Bytes.t option


val set_contract_address : Address.t -> unit
(** set the address of the contract on Ethereum
    TODO: use a fixed address, obviating this call (?) *)

val get_contract_address : unit -> Address.t
(** set the address of the contract on Ethereum
    TODO: use a fixed address, obviating this call *)

val pre_deposit : operator:Address.t -> TokenAmount.t -> Address.t -> PreTransaction.t
(** Create a PreTransaction for a contract call that deposits the amount
    into the sender's account on the operator *)

<<<<<<< HEAD
val deposit : Address.t -> (Address.t * TokenAmount.t, Transaction.t * Ethereum_json_rpc.SignedTransaction.t * Ethereum_json_rpc.TransactionReceipt.t) Lwt_exn.arr

=======
>>>>>>> 1e400259
val make_claim_withdrawal_call : Address.t -> Address.t -> Revision.t -> TokenAmount.t -> Digest.t -> Ethereum_chain.Operation.t



val make_withdraw_call : Address.t -> Address.t -> Revision.t -> TokenAmount.t -> TokenAmount.t -> Digest.t -> Ethereum_chain.Operation.t
(** build the encoding of a call to the "withdraw" function of the operator contract
    arguments: operator address, bond amount, confirmed state
*)


(* val get_contract_address_from_client : unit -> Address.t Lwt_exn.t *)



val make_state_update_call : Digest.t -> Ethereum_chain.Operation.t
(** Operator address, contract address, and the ethereum main chain *)
(* TODO: signature from the smart court registry () *)<|MERGE_RESOLUTION|>--- conflicted
+++ resolved
@@ -3,19 +3,13 @@
 open Legilogic_lib
 open Types
 open Signing
-
 open Legilogic_ethereum
 open Ethereum_chain
 
-
-val topic_of_address : Address.t -> Bytes.t option
-
-val topic_of_revision : Revision.t -> Bytes.t option
-
-val topic_of_amount : TokenAmount.t -> Bytes.t option
-
-val topic_of_hash : Digest.t -> Bytes.t option
-
+val topic_of_address:  Address.t     -> Bytes.t option
+val topic_of_revision: Revision.t    -> Bytes.t option
+val topic_of_amount:   TokenAmount.t -> Bytes.t option
+val topic_of_hash:     Digest.t      -> Bytes.t option
 
 val set_contract_address : Address.t -> unit
 (** set the address of the contract on Ethereum
@@ -29,25 +23,26 @@
 (** Create a PreTransaction for a contract call that deposits the amount
     into the sender's account on the operator *)
 
-<<<<<<< HEAD
-val deposit : Address.t -> (Address.t * TokenAmount.t, Transaction.t * Ethereum_json_rpc.SignedTransaction.t * Ethereum_json_rpc.TransactionReceipt.t) Lwt_exn.arr
+val make_claim_withdrawal_call
+   : Address.t
+  -> Address.t
+  -> Revision.t
+  -> TokenAmount.t
+  -> Digest.t
+  -> Ethereum_chain.Operation.t
 
-=======
->>>>>>> 1e400259
-val make_claim_withdrawal_call : Address.t -> Address.t -> Revision.t -> TokenAmount.t -> Digest.t -> Ethereum_chain.Operation.t
-
-
-
-val make_withdraw_call : Address.t -> Address.t -> Revision.t -> TokenAmount.t -> TokenAmount.t -> Digest.t -> Ethereum_chain.Operation.t
+val make_withdraw_call
+   : Address.t
+  -> Address.t
+  -> Revision.t
+  -> TokenAmount.t
+  -> TokenAmount.t
+  -> Digest.t
+  -> Ethereum_chain.Operation.t
 (** build the encoding of a call to the "withdraw" function of the operator contract
     arguments: operator address, bond amount, confirmed state
 *)
 
-
-(* val get_contract_address_from_client : unit -> Address.t Lwt_exn.t *)
-
-
-
 val make_state_update_call : Digest.t -> Ethereum_chain.Operation.t
 (** Operator address, contract address, and the ethereum main chain *)
 (* TODO: signature from the smart court registry () *)