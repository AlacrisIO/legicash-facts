open Legilogic_lib
open Lib
open Signing
open Action
open Lwt_exn
<<<<<<< HEAD
(* open Json_rpc *)

=======
>>>>>>> 1e400259
open Legilogic_ethereum
open Side_chain
<<<<<<< HEAD
(* open Side_chain_operator *)
(* open Side_chain_user *)
=======
>>>>>>> 1e400259

let contract_address_key = "alacris.contract-address"

exception Invalid_contract

(* TODO: Issue a warning if it wasn't confirmed yet? *)
let check_side_chain_contract_created contract_address =
  Ethereum_json_rpc.(eth_get_code (contract_address, BlockParameter.Latest))
  >>= fun code ->
  if code = Operator_contract_binary.contract_bytes then
    return contract_address
  else
    (let addr = Address.to_0x contract_address in
     Logging.log "Saved contract address %s invalid" addr;
     Printf.eprintf
       "Found contract address %s, but it doesn't contain the contract we expect:
        It contains code %s
        but we expected: %s
        Did you reset the state of the test ethereum network without resetting the
        state of the test side-chain? If so, kill the side_chain_server and the
        side_chain_client, and try again after resetting their state with `make clean`.\n"
       addr
       (Hex.unparse_0x_bytes code)
       (Hex.unparse_0x_bytes Operator_contract_binary.contract_bytes);
     fail Invalid_contract)

let create_side_chain_contract (installer_address : Address.t) : Address.t Lwt_exn.t =
  (** TODO: persist this signed transaction before to send it to the network, to avoid double-send *)
  Ethereum_user.create_contract ~sender:installer_address
    ~code:Operator_contract_binary.contract_bytes TokenAmount.zero
  >>= Ethereum_user.confirm_pre_transaction installer_address
  >>= fun (_tx, confirmation) ->
  Ethereum_json_rpc.eth_get_transaction_receipt confirmation.transaction_hash
  >>= function
  | None -> bork "No tx receipt for contract creation"
  | Some receipt ->
    let contract_address = receipt.contract_address |> Option.get in
    Address.to_0x contract_address
    |> of_lwt Lwter.(Db.put contract_address_key >>> Db.commit)
    >>= const contract_address


let ensure_side_chain_contract_created (installer_address : Address.t) : Address.t Lwt_exn.t =
  Logging.log "Ensuring the contract is installed...";
  (match Db.get contract_address_key with
   | Some addr ->
     addr |> catching_arr Address.of_0x >>= check_side_chain_contract_created
   | None ->
     Logging.log "Not found, creating the contract...";
     create_side_chain_contract installer_address)
  >>= fun contract_address ->
  Operator_contract.set_contract_address contract_address;
  return contract_address

(* TODO: re-enable
module Test = struct
  open Lib.Test
  open Signing.Test
  open Ethereum_user.Test
  open Side_chain_operator.Test

  let%test "move logs aside" = Logging.set_log_file "test.log"; true

  let get_user_balance address =
    (get_operator_state () |> (operator_account_lens address).get).balance
  let get_alice_balance () = get_user_balance alice_address
  let get_bob_balance () = get_user_balance bob_address

  (* deposit, payment and withdrawal test *)
  let%test "deposit_and_payment_and_withdrawal" =
    Signing.Test.register_test_keypairs ();
    Side_chain_client.Test.post_user_transaction_request_hook :=
      Side_chain_operator.oper_post_user_transaction_request;
    try
      Lwt_exn.run
        (fun () ->
           of_lwt Db.open_connection "unit_test_db" >>= fun () ->
           get_prefunded_address () >>= fun prefunded_address ->
           Logging.log "side_chain_action, test, prefunded_address=%s" (Address.to_string prefunded_address);
           ensure_side_chain_contract_created prefunded_address >>= fun contract_address ->
           Logging.log "Contract address: %s" (Address.to_0x contract_address); return ()

           >>= fund_accounts >>= fun () ->
             let operator = trent_address in
             start_operator operator >>= fun () ->
             let initial_alice_balance = get_alice_balance () in
             let initial_bob_balance = get_bob_balance () in
             Logging.log "AMNT: initial_alice_balance=%s" (TokenAmount.to_string initial_alice_balance);
             Logging.log "AMNT: initial_bob_balance  =%s" (TokenAmount.to_string initial_bob_balance);
           (* 1- Test deposit *)
           let deposit_amount = TokenAmount.of_string "500000000000000000" in
             Logging.log "AMNT: deposit_amount=%s" (TokenAmount.to_string deposit_amount);
           User.transaction
             alice_address
             deposit
             DepositWanted.{ operator
                           ; deposit_amount
                           ; request_guid = Types.RequestGuid.nil
                           ; requested_at = Types.Timestamp.now ()
                           }

           >>= fun (_commitment, _confirmation) ->
             let alice_balance_after_deposit = get_alice_balance () in
             Logging.log "AMNT:  alice_balance_after_deposit=%s" (TokenAmount.to_string alice_balance_after_deposit);
             expect_equal "Alice balance after deposit" TokenAmount.to_string
               alice_balance_after_deposit
               (TokenAmount.add initial_alice_balance deposit_amount);

           (* 2- Test payment *)
           let payment_amount = TokenAmount.of_string "170000000000000000" in
           Logging.log "AMNT:           payment_amount=%s" (TokenAmount.to_string payment_amount);
           User.transaction
             alice_address
             payment
             PaymentWanted.{ operator
                           ; recipient         = bob_address
                           ; amount            = payment_amount
                           ; memo              = "test"
                           ; payment_expedited = false
                           ; request_guid      = Types.RequestGuid.nil
                           ; requested_at      = Types.Timestamp.now ()
                           }

           >>= fun (_commitment2, _confirmation2) ->
             let bob_balance_after_payment = get_bob_balance () in
             Logging.log "AMNT:    bob_balance_after_payment=%s" (TokenAmount.to_string bob_balance_after_payment);
             expect_equal "Bob balance after payment"
                           TokenAmount.to_string
                           bob_balance_after_payment
                           (TokenAmount.add initial_bob_balance payment_amount);
             get_operator_fee_schedule trent_address

           >>= fun fee_schedule ->
             let payment_fee = payment_fee_for fee_schedule payment_amount in
             let alice_balance_after_payment = get_alice_balance () in
             Logging.log "AMNT:  alice_balance_after_payment=%s" (TokenAmount.to_string alice_balance_after_payment);
             expect_equal "Alice balance after payment"
                          TokenAmount.to_string
                          alice_balance_after_payment
                          TokenAmount.(sub alice_balance_after_deposit
                                           (add payment_amount payment_fee));

           (* 3- Test Withdrawal -- withdraw all that was deposited *)
           let withdrawal_amount = TokenAmount.sub payment_amount fee_schedule.withdrawal_fee in
           Logging.log "AMNT:            withdrawal_amount=%s" (TokenAmount.to_string withdrawal_amount);x
           User.transaction
             bob_address
             withdrawal
             WithdrawalWanted.{ operator
                              ; withdrawal_amount
                              ; request_guid = Types.RequestGuid.nil
                              ; requested_at = Types.Timestamp.now ()
                              }

           >>= fun (_commitment, _confirmation) ->
             let bob_balance_after_withdrawal = get_bob_balance () in
             expect_equal "Bob balance after withdrawal" TokenAmount.to_string
               bob_balance_after_withdrawal
               initial_bob_balance;
           (* TODO: check main-chain balance, too! *)

           return true)
        ()
    with e ->
      Logging.log "Error: %s" (e |> exn_to_yojson |> Yojsoning.string_of_yojson);
      false
end
 *)<|MERGE_RESOLUTION|>--- conflicted
+++ resolved
@@ -3,18 +3,8 @@
 open Signing
 open Action
 open Lwt_exn
-<<<<<<< HEAD
-(* open Json_rpc *)
-
-=======
->>>>>>> 1e400259
 open Legilogic_ethereum
 open Side_chain
-<<<<<<< HEAD
-(* open Side_chain_operator *)
-(* open Side_chain_user *)
-=======
->>>>>>> 1e400259
 
 let contract_address_key = "alacris.contract-address"
 
