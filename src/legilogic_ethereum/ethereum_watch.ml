open Legilogic_lib
open Lib
open Types
open Action
open Signing
open Integer
open Ethereum_chain
open Ethereum_json_rpc
open Ethereum_abi
open Side_chain_server_config

(* TODO capturing `starting_watch_ref` in a state monad or similar would be a
 * much better approach than using mutable global state *)
(* let starting_watch_ref : (Revision.t ref) = ref Revision.zero *)

(* 'state is Revision.t *)
let stream_of_poller : delay:float -> (unit, 'value, 'state) async_exn_action -> 'state ->
  'value AsyncStream.t Lwt.t =
  let open Lwter in
  fun ~delay poller state ->
    let nap () = Lwt_unix.sleep delay in
    let rec continue state () =
      poller () state
      >>= function
      | Ok value, new_state ->
        Lwt.return @@ AsyncStream.cons value
                        (nap () >>= continue new_state |> join)
      | Error _, new_state ->
        nap () >>= continue new_state
    in
    continue state ()

let main_chain_block_notification_stream
      ?(delay=30.0) ?(start_block=Revision.zero)
      ?(get_block=(Ethereum_json_rpc.eth_block_number)) () =
  let rec poller () next_block =
    let open Lwt in
    get_block ()
    >>= function
    | Ok block_number ->
      (* Is this block at least as big as next_block? *)
      if Revision.compare block_number next_block >= 0 then
        (* This is a previously unobserved block at or past the next_block,
           so send a notification about it. The happy path. *)
        Lwt.return (Ok block_number, Revision.(add one block_number))
      else
        Lwt.return (Error (Internal_error "Start block not reached yet"), next_block)
    | Error e -> Lwt.return (Error e, next_block) in
  stream_of_poller ~delay poller start_block



(* Reverse operation: Turning a Lwt.t into a Lwt_exn.t *)
let sleep_delay_exn : float -> unit Lwt_exn.t = Lwt_exn.of_lwt Lwt_unix.sleep

(* Look for confirmed or not confirmed blocks. NEED TO ADD: NUMBER of confirmation *)
let retrieve_last_entries (start_block:      Revision.t)
                          (contract_address: Address.t)
                          (topics:           Bytes.t option list)
                        : (Revision.t * (LogObject.t list)) Lwt_exn.t =
  let open Lwt_exn in
  eth_get_balance (contract_address, BlockParameter.Pending)
  >>= fun x ->
  Logging.log "retrieve_last_entries contract address balance=%s" (TokenAmount.to_string x);
  Lwt_exn.return ()
  >>= fun () ->
  eth_block_number ()
  >>= fun (to_block: Revision.t) ->
  Logging.log "retrieve_last_entries. Before call to eth_get_logs";
  eth_get_logs { from_block = Some (Block_number start_block)
               ; to_block   = Some (Block_number to_block)
               ; address    = Some contract_address
               ; topics     = Some topics
               ; blockhash  = None
    }
  >>= fun (recLLO : EthListLogObjects.t) ->
  Logging.log "retrieve_last_entries, After call to eth_get_logs";
  return (to_block,recLLO)


let is_matching_data (x_data:        abi_value list)
                     (x_data_filter: abi_value option list)
                   : bool =
  let len1 = List.length x_data
  and len2 = List.length x_data_filter

  in
  if (len1 != len2) then
       false
  else
    (let is_ok_ent (x: abi_value) (x_filter: abi_value option) : bool =
       match x_filter with | None            -> true
                           | Some x_filt_val -> equal x_filt_val x
     in not @@ List.exists ((==) false) (List.init len1 @@ fun i ->
        is_ok_ent (List.nth x_data        i)
          (List.nth x_data_filter i))
    )

let string_of_option_digest : Digest.t option -> string =
  fun edig ->
  match edig with
  | None -> "NONE"
  | Some x -> Digest.to_0x x


let print_list_entries : EthListLogObjects.t -> string =
  fun entries ->
  let list_str : string list = List.map (fun (x : LogObject.t) -> string_of_option_digest (x.transactionHash)) entries in
  let estri = "\n" in
  String.concat estri list_str




let retrieve_relevant_list_logs_data (delay:             float)
                                     (contract_address:  Address.t)
                                     (transaction_hash: Digest.t option)
                                     (topics:            Bytes.t option list)
                                     (list_data_type:    abi_type list)
                                     (data_value_search: abi_value option list)
                                   : (LogObject.t * (abi_value list)) list Lwt_exn.t =
  let open Lwt_exn in
  Logging.log "|list_data_type|=%d" (List.length list_data_type);
  Logging.log "|data_value_search|=%d" (List.length data_value_search);
  let starting_watch_ref : (Revision.t ref) = ref Revision.zero in
  let iter_state_ref : (int ref) = ref 0 in
  let rec fct_downloading start_block iter_state =
    retrieve_last_entries (Revision.add start_block Revision.one)
                          contract_address
                          topics

    >>= fun (start_block_in, entries) ->
        Logging.log "retrieve_relevant transaction_hash=%s" (string_of_option_digest transaction_hash);
        Logging.log "List transaction_hash=%s" (print_list_entries entries);
        let only_matches_record = flip List.filter entries @@ fun l ->
          is_matching_data (decode_data l.data list_data_type)
                           data_value_search
        in let only_matches_hash = List.filter (fun (l : LogObject.t) ->
                                 match transaction_hash with
                                 | None -> true
                                 | Some transaction_hash_search ->
                                    (match l.transactionHash with
                                     | None -> true
                                     | Some transaction_hash_log -> Digest.equal transaction_hash_log transaction_hash_search))
                               only_matches_record
        in let relevant = flip List.map only_matches_hash @@ fun l ->
          (l, decode_data l.data list_data_type)

        in if List.length relevant == 0 then
             sleep_delay_exn delay >>= fun () ->
             if iter_state == 5 then
               (starting_watch_ref := Revision.zero;
                iter_state_ref := 0;
                fct_downloading !starting_watch_ref !iter_state_ref
               )
             else
               (starting_watch_ref := start_block_in;
                iter_state_ref := iter_state + 1;
                fct_downloading start_block_in !iter_state_ref
               )
        else
          (Logging.log "|only_matches_record|=%d   |only_matches_hash|=%d   |relevant|=%d" (List.length only_matches_record) (List.length only_matches_hash)  (List.length relevant);
           return relevant)

  in fct_downloading !starting_watch_ref !iter_state_ref


let retrieve_relevant_single_logs_data (delay:             float)
                                       (contract_address:  Address.t)
                                       (transaction_hash: Digest.t option)
                                       (topics:            Bytes.t option list)
                                       (list_data_type:    abi_type list)
                                       (data_value_search: abi_value option list)
                                     : (LogObject.t * (abi_value list)) Lwt_exn.t =
  let open Lwt_exn in

  retrieve_relevant_list_logs_data
    delay
    contract_address
    transaction_hash
    topics
    list_data_type
    data_value_search

  >>= fun (llogs : (LogObject.t * (abi_value list)) list) ->
  let len = List.length llogs in
  if len > 1 then
    bork "The length should be exactly 1"
  else
    return (List.hd llogs)




(* GROUP cases *)


(* The code below is objectively a hack. It is introduced since array data in
 * LogObject is hard to understand *)
let retrieve_last_entries_group (start_block:      Revision.t)
                                (contract_address: Address.t)
                                (list_topics:      Bytes.t option list list)
                              : (Revision.t * (LogObject.t list list)) Lwt_exn.t =
  let open Lwt_exn in

  let f (to_block: Revision.t) : EthListLogObjects.t list Lwt_exn.t =
    flip list_map_s list_topics @@ fun (x_topic: Bytes.t option list) ->
      eth_get_logs { from_block = Some (Block_number start_block)
                   ; to_block   = Some (Block_number to_block)
                   ; address    = Some contract_address
                   ; topics     = Some x_topic
                   ; blockhash  = None
                   }

  in eth_block_number ()
    >>= fun to_block -> f to_block
    >>= fun entries  -> return (to_block, entries)


let retrieve_relevant_list_logs_group (delay : float) (contract_address : Address.t) (list_topics : Bytes.t option list list) : EthListLogObjects.t list Lwt_exn.t =
  let starting_watch_ref : (Revision.t ref) = ref Revision.zero in
  let rec fct_downloading (start_block : Revision.t) : EthListLogObjects.t list Lwt_exn.t =
    let (start_block_p_one : Revision.t) = (Revision.add start_block Revision.one) in
    Lwt_exn.bind (retrieve_last_entries_group start_block_p_one contract_address list_topics)
      (fun (x : (Revision.t * (EthListLogObjects.t list))) ->
        let (x_to, x_llogs_group) = x in
        let (list_len : int list) = List.map (fun x -> List.length x) x_llogs_group in
        let (sum_term : int) = sum_int_list list_len in
        starting_watch_ref := x_to;
        if (sum_term == 0) then
          Lwt_exn.bind (sleep_delay_exn delay) (fun () -> fct_downloading x_to)
        else
          Lwt_exn.return x_llogs_group
      )
  in fct_downloading !starting_watch_ref


<<<<<<< HEAD
let wait_for_contract_event
      (contract_address:  Address.t)
=======
let wait_for_contract_event (contract_address:  Address.t)
      (transaction_hash:        Digest.t option)
>>>>>>> c3d0efb3
      (topics:            Bytes.t option list)
      (list_data_type:    abi_type list)
      (data_value_search: abi_value option list)
      
    : (LogObject.t * (abi_value list)) Lwt_exn.t =
  Logging.log "Beginning of wait_for_contract_event";
  retrieve_relevant_single_logs_data
    Side_chain_server_config.delay_wait_ethereum_watch_in_seconds
    contract_address
    transaction_hash
    topics
    list_data_type
    data_value_search




(* TODO: implement following operations:
   ---Watch Ethereum blocks on the ethereum blockchain.
   ---Distinguish between confirmed blocks and not quite confirmed blocks.
   There is no notion of confirmed ethereum block.
   A block is considered "confirmed" after 120 blocks.

   We need a configuration file on input.
*)


module Test = struct
(*
     let%test "exercise main_chain_block_notification_stream" =
     let open Revision in
     let open Lwt_exn in
     let current_block = ref zero in (* Mock for current mainchain block num *)
     let throw_error = ref None in (* Whether to throw when getting block *)
     let get_block ?timeout ?log () =
     ignore timeout ; ignore log ;
     match !throw_error with
     | None -> let cb = !current_block in current_block := succ cb; return cb
     | Some e -> throw_error := None; fail e in
     let start_block = of_int 10 in
     Lwt_exn.run
     (of_lwt (main_chain_block_notification_stream ~start_block ~get_block)
     >>> catching_lwt (AsyncStream.split 2)
     >>> (fun (l, s) ->
     assert(l = [start_block; add one start_block]);
     catching_lwt (AsyncStream.split 1) s)
     >>> (fun (l, _s) ->
     assert(l = [add start_block (of_int 2)]);
     return true
     (* Deals gracefully with errors? *)
     (*         throw_error := Some (Internal_error "You FAIL!!!"); *)
     (*         trying (catching_lwt (AsyncStream.split 1)) s)
     >>> (function
     | Error (Internal_error "You FAIL!!!") -> return true
     | Error e -> raise e
     | Ok (l, _) -> raise (Internal_error "blah %s, _" (string_of_yojson (`List (List.map Revision.to_string l))))) *)
     ))
     ()
  *)
end<|MERGE_RESOLUTION|>--- conflicted
+++ resolved
@@ -91,9 +91,10 @@
     (let is_ok_ent (x: abi_value) (x_filter: abi_value option) : bool =
        match x_filter with | None            -> true
                            | Some x_filt_val -> equal x_filt_val x
+
      in not @@ List.exists ((==) false) (List.init len1 @@ fun i ->
         is_ok_ent (List.nth x_data        i)
-          (List.nth x_data_filter i))
+                  (List.nth x_data_filter i))
     )
 
 let string_of_option_digest : Digest.t option -> string =
@@ -235,17 +236,12 @@
   in fct_downloading !starting_watch_ref
 
 
-<<<<<<< HEAD
 let wait_for_contract_event
       (contract_address:  Address.t)
-=======
-let wait_for_contract_event (contract_address:  Address.t)
-      (transaction_hash:        Digest.t option)
->>>>>>> c3d0efb3
+      (transaction_hash:  Digest.t option)
       (topics:            Bytes.t option list)
       (list_data_type:    abi_type list)
       (data_value_search: abi_value option list)
-      
     : (LogObject.t * (abi_value list)) Lwt_exn.t =
   Logging.log "Beginning of wait_for_contract_event";
   retrieve_relevant_single_logs_data
