open Legilogic_lib
open Lib
open Types
open Action
open Signing
open Integer
open Ethereum_chain
open Ethereum_json_rpc
open Ethereum_abi
open Side_chain_server_config

(* TODO capturing `starting_watch_ref` in a state monad or similar would be a
 * much better approach than using mutable global state *)
(* let starting_watch_ref : (Revision.t ref) = ref Revision.zero *)

(* 'state is Revision.t *)
let stream_of_poller : delay:float -> (unit, 'value, 'state) async_exn_action -> 'state ->
  'value AsyncStream.t Lwt.t =
  let open Lwter in
  fun ~delay poller state ->
    let nap () = Lwt_unix.sleep delay in
    let rec continue state () =
      poller () state
      >>= function
      | Ok value, new_state ->
        Lwt.return @@ AsyncStream.cons value
                        (nap () >>= continue new_state |> join)
      | Error _, new_state ->
        nap () >>= continue new_state
    in
    continue state ()

let main_chain_block_notification_stream
      ?(delay=30.0) ?(start_block=Revision.zero)
      ?(get_block=(Ethereum_json_rpc.eth_block_number)) () =
  let rec poller () next_block =
    let open Lwt in
    get_block ()
    >>= function
    | Ok block_number ->
      (* Is this block at least as big as next_block? *)
      if Revision.compare block_number next_block >= 0 then
        (* This is a previously unobserved block at or past the next_block,
           so send a notification about it. The happy path. *)
        Lwt.return (Ok block_number, Revision.(add one block_number))
      else
        Lwt.return (Error (Internal_error "Start block not reached yet"), next_block)
    | Error e -> Lwt.return (Error e, next_block) in
  stream_of_poller ~delay poller start_block



(* Reverse operation: Turning a Lwt.t into a Lwt_exn.t *)
let sleep_delay_exn : float -> unit Lwt_exn.t = Lwt_exn.of_lwt Lwt_unix.sleep

(* Look for confirmed or not confirmed blocks. NEED TO ADD: NUMBER of confirmation *)
let retrieve_last_entries (start_block:      Revision.t)
                          (contract_address: Address.t)
                          (topics:           Bytes.t option list)
                        : (Revision.t * (LogObject.t list)) Lwt_exn.t =
  let open Lwt_exn in
  eth_get_balance (contract_address, BlockParameter.Pending)
  >>= fun x ->
  Logging.log "retrieve_last_entries contract address balance=%s" (TokenAmount.to_string x);
  Lwt_exn.return ()
  >>= fun () ->
  eth_block_number ()
  >>= fun (to_block: Revision.t) ->
  Logging.log "retrieve_last_entries. Before call to eth_get_logs";
  eth_get_logs { from_block = Some (Block_number start_block)
               ; to_block   = Some (Block_number to_block)
               ; address    = Some contract_address
               ; topics     = Some topics
               ; blockhash  = None
    }
  >>= fun (recLLO : EthListLogObjects.t) ->
  Logging.log "retrieve_last_entries, After call to eth_get_logs";
  return (to_block,recLLO)

<<<<<<< HEAD
=======
let retrieve_relevant_list_logs
      (delay : float) (contract_address : Address.t) (topics : Bytes.t option list) : LogObject.t list Lwt_exn.t =
  (*  let starting_watch_ref : (Revision.t ref) = ref Revision.zero in*)
  let rec fct_downloading (start_block : Revision.t) : LogObject.t list Lwt_exn.t =
    let (start_block_p_one : Revision.t) = (Revision.add start_block Revision.one) in
    Lwt_exn.bind (retrieve_last_entries start_block_p_one contract_address topics)
      (fun (x : (Revision.t * (LogObject.t list))) ->
        let (x_to, x_llogs) = x in
        let (len : int) = List.length x_llogs in
        starting_watch_ref := x_to;
        if (len == 0) then
          Lwt_exn.bind (sleep_delay_exn delay) (fun () -> fct_downloading x_to)
        else
          Lwt_exn.return x_llogs
      )
  in fct_downloading !starting_watch_ref


>>>>>>> 2b525bb6

let is_matching_data (x_data:        abi_value list)
                     (x_data_filter: abi_value option list)
                   : bool =
  let len1 = List.length x_data
  and len2 = List.length x_data_filter

  in
  if (len1 != len2) then
       false
  else
    (let is_ok_ent (x: abi_value) (x_filter: abi_value option) : bool =
       match x_filter with | None            -> true
                           | Some x_filt_val -> equal x_filt_val x
     in not @@ List.exists ((==) false) (List.init len1 @@ fun i ->
        is_ok_ent (List.nth x_data        i)
          (List.nth x_data_filter i))
    )

let string_of_option_digest : Digest.t option -> string =
  fun edig ->
  match edig with
  | None -> "0xOPTIONAL"
  | Some x -> Digest.to_0x x


let print_list_entries : EthListLogObjects.t -> string =
  fun entries ->
  let entries_b : LogObject.t list = entries in 
  let list_str : string list = List.map (fun (x : LogObject.t) -> string_of_option_digest (x.transactionHash)) entries_b in
  let estri = "\n" in
  String.concat estri list_str



            
let retrieve_relevant_list_logs_data (delay:             float)
                                     (contract_address:  Address.t)
                                     (trans_hash: Digest.t option)
                                     (topics:            Bytes.t option list)
                                     (list_data_type:    abi_type list)
                                     (data_value_search: abi_value option list)
                                   : (LogObject.t * (abi_value list)) list Lwt_exn.t =
  let open Lwt_exn in
<<<<<<< HEAD
  let starting_watch_ref : (Revision.t ref) = ref Revision.zero in
  let iter_state_ref : (int ref) = ref 0 in
  let rec fct_downloading start_block iter_state =
=======
  Logging.log "|list_data_type|=%d" (List.length list_data_type);
  Logging.log "|data_value_search|=%d" (List.length data_value_search);
  (*  let starting_watch_ref : (Revision.t ref) = ref Revision.zero in*)
  let rec fct_downloading start_block =
>>>>>>> 2b525bb6
    retrieve_last_entries (Revision.add start_block Revision.one)
                          contract_address
                          topics

    >>= fun (start_block_in, entries) ->
        Logging.log "retrieve_relevant trans_hash=%s" (string_of_option_digest trans_hash);
        Logging.log "List transaction_hashe=%s" (print_list_entries entries);
        let only_matches_a = flip List.filter entries @@ fun l ->
          is_matching_data (decode_data l.data list_data_type)
                           data_value_search
        in let only_matches_b = List.filter (fun (l : LogObject.t) ->
                                 match trans_hash with
                                 | None -> true
                                 | Some trans_hash_a ->
                                    (match l.transactionHash with
                                     | None -> true
                                     | Some trans_hash_b -> Digest.equal trans_hash_a trans_hash_b))
                               only_matches_a
        in let relevant = flip List.map only_matches_b @@ fun l ->
          (l, decode_data l.data list_data_type)

        in if List.length relevant == 0 then
             sleep_delay_exn delay >>= fun () ->
             if iter_state == 5 then
               (starting_watch_ref := Revision.zero;
                iter_state_ref := 0;
                fct_downloading !starting_watch_ref !iter_state_ref
               )
             else
               (starting_watch_ref := start_block_in;
                iter_state_ref := iter_state + 1;
                fct_downloading start_block_in !iter_state_ref
               )
        else
          (Logging.log "|only_matches|=%d   |relevant|=%d" (List.length only_matches) (List.length relevant);
           return relevant)

  in fct_downloading !starting_watch_ref !iter_state_ref


let retrieve_relevant_single_logs_data (delay:             float)
                                       (contract_address:  Address.t)
                                       (trans_hash: Digest.t option)
                                       (topics:            Bytes.t option list)
                                       (list_data_type:    abi_type list)
                                       (data_value_search: abi_value option list)
                                     : (LogObject.t * (abi_value list)) Lwt_exn.t =
  let open Lwt_exn in

  retrieve_relevant_list_logs_data
    delay
    contract_address
    trans_hash
    topics
    list_data_type
    data_value_search

  >>= fun (llogs : (LogObject.t * (abi_value list)) list) ->
  let len = List.length llogs in
  if len > 1 then
    bork "The length should be exactly 1"
  else
    return (List.hd llogs)




(* GROUP cases *)


(* The code below is objectively a hack. It is introduced since array data in
 * LogObject is hard to understand *)
let retrieve_last_entries_group (start_block:      Revision.t)
                                (contract_address: Address.t)
                                (list_topics:      Bytes.t option list list)
                              : (Revision.t * (LogObject.t list list)) Lwt_exn.t =
  let open Lwt_exn in

  let f (to_block: Revision.t) : EthListLogObjects.t list Lwt_exn.t =
    flip list_map_s list_topics @@ fun (x_topic: Bytes.t option list) ->
      eth_get_logs { from_block = Some (Block_number start_block)
                   ; to_block   = Some (Block_number to_block)
                   ; address    = Some contract_address
                   ; topics     = Some x_topic
                   ; blockhash  = None
                   }

  in eth_block_number ()
    >>= fun to_block -> f to_block
    >>= fun entries  -> return (to_block, entries)


let retrieve_relevant_list_logs_group (delay : float) (contract_address : Address.t) (list_topics : Bytes.t option list list) : EthListLogObjects.t list Lwt_exn.t =
<<<<<<< HEAD
  let starting_watch_ref : (Revision.t ref) = ref Revision.zero in
=======
  (*  let starting_watch_ref : (Revision.t ref) = ref Revision.zero in*)
>>>>>>> 2b525bb6
  let rec fct_downloading (start_block : Revision.t) : EthListLogObjects.t list Lwt_exn.t =
    let (start_block_p_one : Revision.t) = (Revision.add start_block Revision.one) in
    Lwt_exn.bind (retrieve_last_entries_group start_block_p_one contract_address list_topics)
      (fun (x : (Revision.t * (EthListLogObjects.t list))) ->
        let (x_to, x_llogs_group) = x in
        let (list_len : int list) = List.map (fun x -> List.length x) x_llogs_group in
        let (sum_term : int) = sum_int_list list_len in
        starting_watch_ref := x_to;
        if (sum_term == 0) then
          Lwt_exn.bind (sleep_delay_exn delay) (fun () -> fct_downloading x_to)
        else
          Lwt_exn.return x_llogs_group
      )
  in fct_downloading !starting_watch_ref


let wait_for_contract_event (contract_address:  Address.t)
      (trans_hash:        Digest.t option)
      (topics:            Bytes.t option list)
      (list_data_type:    abi_type list)
      (data_value_search: abi_value option list)
      
    : (LogObject.t * (abi_value list)) Lwt_exn.t =
  Logging.log "Beginning of wait_for_contract_event";
  retrieve_relevant_single_logs_data
    Side_chain_server_config.delay_wait_ethereum_watch_in_seconds
    contract_address
    trans_hash
    topics
    list_data_type
    data_value_search




(* TODO: implement following operations:
   ---Watch Ethereum blocks on the ethereum blockchain.
   ---Distinguish between confirmed blocks and not quite confirmed blocks.
   There is no notion of confirmed ethereum block.
   A block is considered "confirmed" after 120 blocks.

   We need a configuration file on input.
*)


module Test = struct
(*
     let%test "exercise main_chain_block_notification_stream" =
     let open Revision in
     let open Lwt_exn in
     let current_block = ref zero in (* Mock for current mainchain block num *)
     let throw_error = ref None in (* Whether to throw when getting block *)
     let get_block ?timeout ?log () =
     ignore timeout ; ignore log ;
     match !throw_error with
     | None -> let cb = !current_block in current_block := succ cb; return cb
     | Some e -> throw_error := None; fail e in
     let start_block = of_int 10 in
     Lwt_exn.run
     (of_lwt (main_chain_block_notification_stream ~start_block ~get_block)
     >>> catching_lwt (AsyncStream.split 2)
     >>> (fun (l, s) ->
     assert(l = [start_block; add one start_block]);
     catching_lwt (AsyncStream.split 1) s)
     >>> (fun (l, _s) ->
     assert(l = [add start_block (of_int 2)]);
     return true
     (* Deals gracefully with errors? *)
     (*         throw_error := Some (Internal_error "You FAIL!!!"); *)
     (*         trying (catching_lwt (AsyncStream.split 1)) s)
     >>> (function
     | Error (Internal_error "You FAIL!!!") -> return true
     | Error e -> raise e
     | Ok (l, _) -> raise (Internal_error "blah %s, _" (string_of_yojson (`List (List.map Revision.to_string l))))) *)
     ))
     ()
  *)
end<|MERGE_RESOLUTION|>--- conflicted
+++ resolved
@@ -77,27 +77,6 @@
   Logging.log "retrieve_last_entries, After call to eth_get_logs";
   return (to_block,recLLO)
 
-<<<<<<< HEAD
-=======
-let retrieve_relevant_list_logs
-      (delay : float) (contract_address : Address.t) (topics : Bytes.t option list) : LogObject.t list Lwt_exn.t =
-  (*  let starting_watch_ref : (Revision.t ref) = ref Revision.zero in*)
-  let rec fct_downloading (start_block : Revision.t) : LogObject.t list Lwt_exn.t =
-    let (start_block_p_one : Revision.t) = (Revision.add start_block Revision.one) in
-    Lwt_exn.bind (retrieve_last_entries start_block_p_one contract_address topics)
-      (fun (x : (Revision.t * (LogObject.t list))) ->
-        let (x_to, x_llogs) = x in
-        let (len : int) = List.length x_llogs in
-        starting_watch_ref := x_to;
-        if (len == 0) then
-          Lwt_exn.bind (sleep_delay_exn delay) (fun () -> fct_downloading x_to)
-        else
-          Lwt_exn.return x_llogs
-      )
-  in fct_downloading !starting_watch_ref
-
-
->>>>>>> 2b525bb6
 
 let is_matching_data (x_data:        abi_value list)
                      (x_data_filter: abi_value option list)
@@ -142,16 +121,11 @@
                                      (data_value_search: abi_value option list)
                                    : (LogObject.t * (abi_value list)) list Lwt_exn.t =
   let open Lwt_exn in
-<<<<<<< HEAD
+  Logging.log "|list_data_type|=%d" (List.length list_data_type);
+  Logging.log "|data_value_search|=%d" (List.length data_value_search);
   let starting_watch_ref : (Revision.t ref) = ref Revision.zero in
   let iter_state_ref : (int ref) = ref 0 in
   let rec fct_downloading start_block iter_state =
-=======
-  Logging.log "|list_data_type|=%d" (List.length list_data_type);
-  Logging.log "|data_value_search|=%d" (List.length data_value_search);
-  (*  let starting_watch_ref : (Revision.t ref) = ref Revision.zero in*)
-  let rec fct_downloading start_block =
->>>>>>> 2b525bb6
     retrieve_last_entries (Revision.add start_block Revision.one)
                           contract_address
                           topics
@@ -186,7 +160,7 @@
                 fct_downloading start_block_in !iter_state_ref
                )
         else
-          (Logging.log "|only_matches|=%d   |relevant|=%d" (List.length only_matches) (List.length relevant);
+          (Logging.log "|only_matches_a|=%d   |only_matches_b|=%d   |relevant|=%d" (List.length only_matches_a) (List.length only_matches_b)  (List.length relevant);
            return relevant)
 
   in fct_downloading !starting_watch_ref !iter_state_ref
@@ -245,11 +219,7 @@
 
 
 let retrieve_relevant_list_logs_group (delay : float) (contract_address : Address.t) (list_topics : Bytes.t option list list) : EthListLogObjects.t list Lwt_exn.t =
-<<<<<<< HEAD
   let starting_watch_ref : (Revision.t ref) = ref Revision.zero in
-=======
-  (*  let starting_watch_ref : (Revision.t ref) = ref Revision.zero in*)
->>>>>>> 2b525bb6
   let rec fct_downloading (start_block : Revision.t) : EthListLogObjects.t list Lwt_exn.t =
     let (start_block_p_one : Revision.t) = (Revision.add start_block Revision.one) in
     Lwt_exn.bind (retrieve_last_entries_group start_block_p_one contract_address list_topics)
