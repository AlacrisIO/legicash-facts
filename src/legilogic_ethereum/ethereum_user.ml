--- conflicted
+++ resolved
@@ -436,14 +436,9 @@
                                      Logging.log "ETHUSR: TransactionTracker, Error NonceTooLow A";
                                    return (Error NonceTooLow)
                                  | Error TransactionRejected ->
-<<<<<<< HEAD
-                                   Logging.log "ETHUSR: TransactionTracker, Error TransactionRejected";
-                                   return (Error TransactionRejected)
-=======
                                    if ethereum_user_log then
                                      Logging.log "ETHUSR: TransactionTracker, Error TransactionRejected";
-                                   Lwt_exn.return (Error TransactionRejected)
->>>>>>> 688eaac9
+                                   return (Error TransactionRejected)
                                  | Error e ->
                                    if ethereum_user_log then
                                      Logging.log "ETHUSR: TransactionTracker, Error e";
@@ -648,11 +643,11 @@
        Logging.log "transaction status=%B" (get_status_receipt receipt);
      Lwt_exn.return receipt))
 
-let post_operation : operation:Ethereum_chain.Operation.t -> sender:Address.t -> value:TokenAmount.t -> TransactionReceipt.t Lwt_exn.t =
-  fun ~operation ~sender ~value ->
+let post_operation : operation:Ethereum_chain.Operation.t -> sender:Address.t -> value_send:TokenAmount.t -> TransactionReceipt.t Lwt_exn.t =
+  fun ~operation ~sender ~value_send ->
   let rec submit_operation : unit -> TransactionReceipt.t Lwt_exn.t =
     fun () ->
-    Lwt_exn.bind (post_operation_kernel operation sender value)
+    Lwt_exn.bind (post_operation_kernel operation sender value_send)
       (fun ereceipt ->
         (if get_status_receipt ereceipt then
            Lwt_exn.return ereceipt
