open Legilogic_lib
open Lib
open Yojsoning
open Marshaling
open Persisting
open Types
open Signing
open Action
open Lwt_exn
open Json_rpc
open Trie

open Ethereum_chain
open Ethereum_watch
open Ethereum_json_rpc
open Ethereum_transaction

let ethereum_user_log = false

(* TODO: A much better state machine to get wanted transactions confirmed.

   It is a very bad idea to have more than one ongoing transaction in the mempool:
   you might hope everything goes right and they are added in the correct order,
   but in practice so many things can go wrong and then the mitigations become hell,
   and attackers can get you to fail to transact, to deadlock, to replay your spending,
   to fail to meet a deadline, or more generally fail to meet your contractual obligations.

   Obvious strategies don't work:
   - If you never re-send a transaction, but for some reason one transaction doesn't go through
   because it was received out-of-order by the winning PoW nodes and dropped on the ground,
   or otherwise was lost in the shuffle of network packet drops, then you deadlock
   - If you always re-send a transaction, but never update the nonce, and some other client
   using the same private key (WHY? That should be a red alert anyway, unless it's actually
   another copy of yourself sending another variant of the same transaction due to netsplit,
   and you re-synch after netmerge), or some other transaction on the same client races me
   (if you fail to sequentialize transactions one at a time through a single thread),
   then you deadlock.
   - If you always re-send a transaction, and you update the nonce if you see yours is out-of-date,
   then you can race yourself and/or other transactions into sending multiple copies of a same
   transaction and end up spending many times over what you wanted to spend (very bad).
   - Whatever decisions you make based on what the ethereum node tells you, it can give you _hints_
   about things that are going on, but nothing it says is authoritative until it is, which is only
   30 minutes later (or say 10 minutes, if you accept the risk of lower security).
   Until confirmation, whatever it says is subject to revision.
   - The safest would be to nurse each and every transaction to either completion or definite failure
   before even attempting the next one, but then that's only one transaction per account every 30
   minutes minimum (NB: binance is OK with 36 confirmations ~10 minutes),
   and maybe much worse depending on how "definite failure" is defined.
   This suggests that having multiple accounts could be a requirement for playing safe
   with smart contracts: each "system" (itself distributed with redundant workers for reliability)
   has its own private key that won't race with other systems.

   One problem is that your local ethereum node (and/or, in a real network, whichever remote node
   will eventually issue the blocks), sometimes will just drop your signed transactions,
   for whatever reasons: not enough ether, not enough gas, gas price too low, nonce out of synch,
   network error, network split, denial-of-service attack, selective censorship, block-buying
   attack, local reverts due to PoW attacks even less than 33%, etc.
   You have to resend, sometimes with updated gas price, sometimes with updated nonce,
   sometimes even with updated contract parameters, etc.
   Yet, you should be wary of changing anything substantive (to your application)
   about a transaction being sent, or you can race yourselves, and end up paying twice
   (or many more times) to receive a counterpart only once (or not at all).

   A good strategy might take into account what did or didn't happen in not-fully-confirmed blocks,
   yet (obviously) would not consider anything confirmed until it's confirmed.
   It is unclear how best to deal with multiple queued transactions —
   the happy case of sending consecutive nonces automatically is great,
   but when things break down (including due to the aforementioned re-send issues)
   it's a hell that's hard to recover from, since new transactions will race the old ones,
   and any sequential dependency between them becomes quite tricky to enforce.

   One solution: a *batching contract*.
   Multiple transactions are sent atomically via a single call to some generic contract
   that plays them in sequence. Caveat: you better get you gas computation damn right!
   Also mind the size limits to your overall transaction, the possibly more complex gas
   price computation to convince miners to get it through in a timely fashion, etc.
   If you do it right, though, you only have to deal with a single network event,
   which makes the limit of one nursed transaction per 30 minute much more bearable.
   This strategy implies or at least suggests developing a better-than-trivial batching strategy
   to group transactions, similar to what we use in db.ml for batching database writes,
   possibly with its own notion of atomic "transaction sets" that group "transactions" together.

   Additional feature: a *replay barrier*.
   The same generic contract can also help, onerously, with avoiding to replay a transaction multiple
   time in the context where you do want to be able to race yourself.
   Good reasons to race yourself is when you have strong obligations to fulfill in a short deadline,
   but the current chain is wobbly due to some attack, particularly network splits:
   multiple of your workers might be victims of the network split (maybe targetted!),
   and would trigger racing variants of the queued transactions.
   In this case, the contract may associate a semaphore to each application-defined
   atomic set of transactions (for a shared multi-user contract, salted with sender ID);
   it would check that the semaphore wasn't set before to actually play the transaction set,
   and set the semaphore afterwards. Once again, miscompute worst-case gas and you're dead.
   You need to pay extra gas to read and write a semaphore, and will lose gas in case that
   multiple copies make it to the blockchain; but at least you won't lose the principal.
   To avoid the need for a replay barrier, you must always wait for *some* transaction
   with the given nonce to be fully confirmed before you start using the next nonce.

   When you have a tight deadline for some transactions and not others,
   you may have to up the gas price for the transactions you really want to get through,
   with an understanding of the algorithm used by the miners and of the strategy used
   by whoever is trying to bribe the miners out of including your transaction.
   Maybe you have to fill the block gas limit. Or maybe you have to split your transaction
   batch into smaller ones. An experimental study may be necessary, as well as regular
   updates to the software agents --- quite unlike the contracts that are immutable by design,
   transaction posting strategies may have to be mutable and evolving by design

   In some case, the right thing to do might be to consult back with the user,
   and ask them to add more ether, to update their gas price strategy, to deal with potentially
   or actually broken contracts, to watch the missing nodes of their personal database, etc.
   By default, we probably want to queue transactions one by one to avoid nonce-overlap issues;
   we may be more or less aggressive in terms of using nonces without partial or total confirmation
   from previous transactions, depending on the nature of the transactions.

   In any case, to definitely want a single system (even if possibly split into partitions)
   to issue transactions from a given address to minimize races.

   There is potentially a LOT of complexity, and if possible we want to partner with other people
   to define sound strategies... just that is a topic for itself, and there are sometimes games
   that people can play with lock out strategy via paying extra in gas to buy enough blocks to
   lock rivals out of a contract, etc. A generic strategy, DSL for strategies, etc., could be
   a research topic in itself. Sigh.

   Most people don't hit this issue, because they don't abide by a contract binding them to partake
   in distributed transactions across multiple blockchains with a priori untrustworthy other parties
   within tight deadlines. And most of the few who do possibly haven't thought deep enough
   about the ins and outs of these issues. Scary.

   Here, for now, we follow a very dumb strategy, of having only one active transaction per address.
   Furthermore, we only sign once, and resending blindly afterwards,
   trusting the gas computation, and trusting the nonce until it's found to be too low.

   TODO: implement an asynchronous way for the UI to peek at the status of a transaction
   while it's going along its slow progress.

   TODO: look at how OMiseGo does it, Andrew Redden tells me they have something public
   (and he has something private).
*)

module OngoingTransactionStatus = struct
  [@warning "-39"]
  type t =
    | Wanted of PreTransaction.t
    | Signed of Transaction.t * SignedTransaction.t
  [@@deriving yojson]
  include (YojsonPersistable (struct
             type nonrec t = t
             let yojsoning = {to_yojson;of_yojson}
           end) : (PersistableS with type t := t))
  let pre_transaction : t -> PreTransaction.t = function
    | Wanted p -> p
    | Signed (tx, _) -> Transaction.pre_transaction tx
end

module FinalTransactionStatus = struct
  [@@@warning "-39"]
  type t =
    | Confirmed of Transaction.t * SignedTransaction.t * TransactionReceipt.t
    | Failed of OngoingTransactionStatus.t * exn
  [@@deriving yojson]
  include (YojsonPersistable (struct
             type nonrec t = t
             let yojsoning = {to_yojson;of_yojson}
           end) : (PersistableS with type t := t))
  let pre_transaction : t -> PreTransaction.t = function
    | Confirmed (tx, _, _) -> Transaction.pre_transaction tx
    | Failed (ots, _) -> OngoingTransactionStatus.pre_transaction ots
end

module TransactionStatus = struct
  [@warning "-39"]
  type t =
    | Ongoing of OngoingTransactionStatus.t
    | Final of FinalTransactionStatus.t
  [@@deriving yojson]
  include (YojsonPersistable (struct
             type nonrec t = t
             let yojsoning = {to_yojson;of_yojson}
           end) : (PersistableS with type t := t))
  let of_ongoing : OngoingTransactionStatus.t -> t = fun x -> Ongoing x
  let of_final : FinalTransactionStatus.t -> t = fun x -> Final x
  let pre_transaction : t -> PreTransaction.t = function
    | Ongoing x -> OngoingTransactionStatus.pre_transaction x
    | Final x -> FinalTransactionStatus.pre_transaction x
  let operation = fun x -> (x |> pre_transaction).operation
end

exception TransactionFailed of OngoingTransactionStatus.t * exn
exception NonceTooLow

type nonce_operation = Peek | Next | Reset [@@deriving yojson]

module NonceTracker = struct
  open Lwter
  module Base = struct
    type context = unit
    module Key = Address
    type key = Key.t
    let key_prefix = "ETNT"
    module State = TrivialPersistable(struct
        type t = Nonce.t option
        [@@deriving yojson, rlp]
        let yojsoning = {to_yojson;of_yojson}
        let marshaling = marshaling_of_rlping rlping
      end)
    type state = State.t
    (* zero is often wrong, but just let it fail and resynchronize *)
    let make_default_state _ _ = None
    type t = (nonce_operation, Nonce.t) Lwter.arr

    let make_activity () address saving =
      sequentialize @@ fun op state ->
         let rec reset () = Lwt_exn.run_lwt
           (retry
              ~retry_window:0.01
              ~max_window:5.0
              ~max_retries:None
              Ethereum_json_rpc.eth_get_transaction_count)
           (address, BlockParameter.Latest)

         and continue result state =
           saving state >>= const (result, state)

         and next nonce = continue nonce (Some Nonce.(add one nonce))

         in match (op, state) with
          | (Reset, _) ->
            continue Nonce.zero None
          | (Peek, None) ->
             reset () >>= fun nonce -> continue nonce (Some nonce)
          | (Peek, Some nonce) ->
             return (nonce, Some nonce)
          | (Next, None) ->
            reset () >>= next
          | (Next, Some nonce) ->
             if ethereum_user_log then
               Logging.log "ETHUSR: NonceTracker nonce=%s" (Revision.to_string nonce);
             next nonce
  end
  include PersistentActivity(Base)
  module State = Base.State
  let reset address = get () address Reset >>= const ()
  let peek address = get () address Peek
  let next address = get () address Next
end


let make_tx_header : Address.t -> TokenAmount.t -> TokenAmount.t -> TxHeader.t Lwt_exn.t =
  fun sender value gas_limit ->
  (* TODO: get gas price and nonce from geth *)
  eth_gas_price () >>= fun gas_price ->
  of_lwt NonceTracker.next sender >>= fun nonce ->
  if ethereum_user_log then
    Logging.log "ETHUSR: make_tx_header sender=%s value=%s gas_limit=%s gas_price=%s nonce=%s" (Address.to_0x sender) (TokenAmount.to_string value) (TokenAmount.to_string gas_limit) (TokenAmount.to_string gas_price) (Nonce.to_0x nonce);
  return TxHeader.{sender; nonce; gas_price; gas_limit; value}

exception Missing_password

let sign_transaction : (Transaction.t, Transaction.t * SignedTransaction.t) Lwt_exn.arr =
  fun transaction ->
  if ethereum_user_log then
    Logging.log "ETHUSR: Beginning of sign_transaction";
  let address = transaction.tx_header.sender in
  (try return (keypair_of_address address).password with
   | Not_found ->
      if ethereum_user_log then
        Logging.log "ETHUSR: Couldn't find registered keypair for %s" (nicknamed_string_of_address address);
      fail Missing_password)
  >>= fun password ->
  if ethereum_user_log then
    Logging.log "ETHUSR: Before personal_sign_transaction";
  personal_sign_transaction (TransactionParameters.of_transaction transaction, password)
  >>= fun signed ->
  if ethereum_user_log then
    Logging.log "ETHUSR: Before final return in sign_transaction";
  return (transaction, signed)

(** Prepare a signed transaction, that you may later issue onto Ethereum network,
    from given address, with given operation, value and gas_limit *)
let make_signed_transaction : Address.t -> Operation.t -> TokenAmount.t -> TokenAmount.t -> (Transaction.t * SignedTransaction.t) Lwt_exn.t =
  fun sender operation value gas_limit ->
  make_tx_header sender value gas_limit
  >>= fun tx_header ->
  if ethereum_user_log then
    Logging.log "Before the sign_transaction";
  sign_transaction Transaction.{tx_header; operation}



(* TODO: move as many functions as possible ethereum_transaction ? *)

let nonce_too_low address =
  if ethereum_user_log then
    Logging.log "ETHUSR: nonce too low for %s" (nicknamed_string_of_address address);
  (* TODO: Send Notification to end-user via UI! *)
  Lwter.(NonceTracker.reset address >>= const (Error NonceTooLow))

let rec get_transaction_receipt_reattempt : Digest.t -> TransactionReceipt.t option Lwt_exn.t =
  fun hash ->
  let open Lwt_exn in
  Ethereum_json_rpc.eth_get_transaction_receipt hash
  >>= fun receipt ->
  match receipt with
  | None -> (let eper : float = Float.of_int 1 in
             sleep_delay_exn eper
             >>= fun () -> get_transaction_receipt_reattempt hash)
  | Some x -> return (Some x)


let confirmed_or_known_issue : Address.t -> (Digest.t, TransactionReceipt.t) Lwt_exn.arr =
  fun sender hash ->
  Logging.log "ETHUSR: confirmed_or_nonce_too_low CASE, beginning";
  let open Lwter in
  (*  Ethereum_json_rpc.eth_get_transaction_receipt hash*)
  get_transaction_receipt_reattempt hash
  >>= function
  | Ok None ->
     if ethereum_user_log then
       Logging.log "ETHUSR: confirmed_or_nonce_too_low CASE: Ok None";
     nonce_too_low sender
  | Ok (Some receipt) ->
     if ethereum_user_log then
       Logging.log "ETHUSR: confirmed_or_nonce_too_low CASE: Ok (Some receipt)";
     check_transaction_receipt_status receipt
  | Error e ->
     if ethereum_user_log then
       Logging.log "ETHUSR: confirmed_or_nonce_too_low CASE: Error e";
     Lwt_exn.fail e

exception Replacement_transaction_underpriced

let send_raw_transaction : Address.t -> (SignedTransaction.t, Digest.t) Lwt_exn.arr =
  fun sender signed ->
    if ethereum_user_log then
      Logging.log "ETHUSR: send_raw_transaction %s" (SignedTransaction.to_yojson_string signed);
    match signed with
    | SignedTransaction.{raw;tx={hash}} ->
      Lwter.bind (eth_send_raw_transaction raw)
        (function
         | Error (Rpc_error {code= -32000; message="nonce too low"}) ->
            confirmed_or_known_issue sender hash >>= const hash
         | Error (Rpc_error {code= -32000; message})
              when message = "known transaction: " ^ Digest.to_hex_string hash ->
            return hash
         | Error (Rpc_error {code= -32000; message})
              when message = "replacement transaction underpriced" ->
            fail Replacement_transaction_underpriced
         | Error e -> fail e
         | Ok transaction_hash ->
            if transaction_hash = hash then
              return hash
            else
              bork "eth_send_raw_transaction: invalid hash %s instead of %s" (Digest.to_0x transaction_hash) (Digest.to_0x hash))

(** Wait until a transaction has been confirmed by the main chain.
    TODO: understand why an error in a previous version of this code got eaten silently,
    instead of logged and reported, causing a deadlock. *)
let send_and_confirm_transaction : (Transaction.t * SignedTransaction.t, TransactionReceipt.t) Lwt_exn.arr =
  fun (transaction, signed) ->
    if ethereum_user_log then
      Logging.log "Sending_and_confirm_transaction transaction=%s signed=%s" (Transaction.to_yojson_string transaction) (SignedTransaction.to_yojson_string signed);
    let sender = transaction.tx_header.sender in
    let hash = signed.SignedTransaction.tx.hash in
    let open Lwt_exn in
    send_raw_transaction sender signed
<<<<<<< HEAD
    >>= (fun hash -> Logging.log "sent txhash=%s" (Digest.to_hex_string hash); return hash)
    (*    >>= Ethereum_json_rpc.eth_get_transaction_receipt *)
    >>= get_transaction_receipt_reattempt 
    >>= (fun receipt -> Logging.log "got receipt %s" (option_to_yojson TransactionReceipt.to_yojson receipt |> string_of_yojson); return receipt)
=======
    >>= (fun hash ->
      if ethereum_user_log then
        Logging.log "sent txhash=%s" (Digest.to_hex_string hash);
      return hash)
    >>= Ethereum_json_rpc.eth_get_transaction_receipt
    >>= (fun receipt ->
      if ethereum_user_log then
        Logging.log "got receipt %s" (option_to_yojson TransactionReceipt.to_yojson receipt |> string_of_yojson);
      return receipt)
>>>>>>> 688eaac9
    >>= (function
      | Some receipt -> check_transaction_receipt_status receipt
      | None ->
        if ethereum_user_log then
          Logging.log "send_and_confirm: None case";
        let nonce = transaction.tx_header.nonce in
        Ethereum_json_rpc.eth_get_transaction_count (sender, BlockParameter.Latest)
        >>= fun sender_nonce ->
        if ethereum_user_log then
          Logging.log "sender_nonce=%s nonce=%s" (Revision.to_string sender_nonce) (Revision.to_string nonce);
        if Nonce.(compare sender_nonce nonce > 0) then
          confirmed_or_known_issue sender hash
        else
          fail Still_pending)

    >>= check_receipt_sufficiently_confirmed

module TransactionTracker = struct
  open Lwter
  module Base = struct
    type context = unit
    module Key = struct
      [@@@warning "-39"]
      type t = { user : Address.t; revision : Revision.t }
      [@@deriving yojson, rlp]
      include (YojsonMarshalable(struct
                 type nonrec t = t
                 let yojsoning = {to_yojson;of_yojson}
                 let marshaling = marshaling_of_rlping rlping
               end): YojsonMarshalableS with type t := t)
    end
    type key = Key.t
    let key_prefix = "ETTT"
    module State = TransactionStatus
    type state = State.t
    let make_default_state = persistent_actor_no_default_state key_prefix Key.to_yojson_string
    (* TODO: inspection? cancellation? *)
    type t = Key.t * FinalTransactionStatus.t Lwt.t * unit Lwt.u
    let make_activity () key saving state =
      let (ready, notify_ready) = Lwt.task () in
      let rec update (status : TransactionStatus.t) =
        saving status >>= Db.committing >>= loop
      and continue (status : OngoingTransactionStatus.t) =
        TransactionStatus.Ongoing status |> update
      and finalize (status : FinalTransactionStatus.t) =
        if ethereum_user_log then
          Logging.log "Ethereum_user: beginning of finalize operation";
        TransactionStatus.Final status |> update
      and invalidate transaction_status error =
        if ethereum_user_log then
          Logging.log "Ethereum_user: beginning of invalidate operation";
        finalize (Failed (transaction_status, error))
      and loop (status : TransactionStatus.t) : FinalTransactionStatus.t Lwt.t =
        (*Logging.log "Stepping into %s" (TransactionStatus.to_yojson_string status);*)
        match status with
        | Ongoing ongoing ->
          (match ongoing with
           | Wanted {operation; value; gas_limit} ->
             make_signed_transaction key.Key.user operation value gas_limit
             >>= (function
               | Ok (t,c) -> OngoingTransactionStatus.Signed (t,c) |> continue
               | Error error -> invalidate ongoing error)
           | Signed (transaction, signed) ->
              if ethereum_user_log then
                Logging.log "Ethereum_User: Signed";
             (transaction, signed)
             |> Lwt_exn.(run_lwt
                           (retry ~retry_window:0.05 ~max_window:30.0 ~max_retries:None
                              (trying send_and_confirm_transaction
                               >>> (function
                                 | Ok receipt ->
                                   if ethereum_user_log then
                                     Logging.log "ETHUSR: TransactionTracker, Ok receipt A";
                                   return (Ok receipt)
                                 | Error NonceTooLow ->
                                   if ethereum_user_log then
                                     Logging.log "ETHUSR: TransactionTracker, Error NonceTooLow A";
                                   return (Error NonceTooLow)
                                 | Error TransactionRejected ->
                                   if ethereum_user_log then
                                     Logging.log "ETHUSR: TransactionTracker, Error TransactionRejected";
                                   Lwt_exn.return (Error TransactionRejected)
                                 | Error e ->
                                   if ethereum_user_log then
                                     Logging.log "ETHUSR: TransactionTracker, Error e";
                                   fail e))))
             >>= (function
               | Ok receipt ->
                 if ethereum_user_log then
                   Logging.log "ETHUSR: TransactionTracker, Ok receipt B";
                 FinalTransactionStatus.Confirmed (transaction, signed, receipt) |> finalize
               | Error NonceTooLow ->
                 if ethereum_user_log then
                   Logging.log "ETHUSR: TransactionTracker, Error NonceTooLow B";
                 OngoingTransactionStatus.Wanted (Transaction.pre_transaction transaction) |> continue
               | Error error ->
                 if ethereum_user_log then
                   Logging.log "ETHUSR: TransactionTracker, Error error";
                 invalidate ongoing error))
        | Final x -> return x in
      key, (ready >>= fun () -> loop state), notify_ready
  end
  include PersistentActivity(Base)
  module Key = Base.Key
end

module UserState = struct
  [@warning "-39"]
  type t =
    { address: Address.t
    ; transaction_counter: Revision.t
    ; ongoing_transactions: RevisionSet.t }
  [@@deriving lens { prefix=true }, yojson, rlp]
  let marshaling = marshaling_of_rlping rlping
  include (TrivialPersistable (struct
             type nonrec t = t
             let marshaling = marshaling
             let yojsoning = {to_yojson;of_yojson}
           end) : PersistableS with type t := t)
end

module UserAsyncAction = AsyncAction(UserState)

module User = struct
  open Lwter
  module Base = struct
    module Key = Address
    type key = Key.t
    let key_prefix = "ETUS"
    module State = UserState
    type state = UserState.t
    type t = state SimpleActor.t
    type context = Address.t -> t
    let make_default_state _get_user user =
      UserState.
        { address= user
        ; transaction_counter= Revision.zero
        ; ongoing_transactions= RevisionSet.empty }
    let rec resume_transaction get_user user revision =
      (*Logging.log "resume_transaction %s" TransactionTracker.(Key.to_yojson_string Key.{user;revision});*)
      let (_, promise, notify_ready) = TransactionTracker.get () {user; revision} in
      Lwt.wakeup_later notify_ready ();
      Lwt.async (fun () ->
        promise >>= fun _final_status ->
        (*Logging.log "SCHEDULING a remove_transaction %s %s" TransactionTracker.(Key.to_yojson_string Key.{user;revision}) FinalTransactionStatus.(to_yojson_string final_status);*)
        SimpleActor.action (get_user user)
          (remove_transaction get_user user) revision)

    and resume_transactions get_user user (state : State.t) =
      RevisionSet.min_elt_opt state.ongoing_transactions
      |> Option.iter (resume_transaction get_user user)
    and remove_transaction : context -> Address.t -> (Revision.t, unit) UserAsyncAction.arr =
      fun get_user user revision user_state ->
        (*Logging.log "REMOVE_TRANSACTION %s" TransactionTracker.(Key.to_yojson_string Key.{user;revision});*)
        let new_state =
          user_state
          |> Lens.modify UserState.lens_ongoing_transactions (RevisionSet.remove revision) in
        resume_transactions get_user user new_state;
        UserAsyncAction.return () new_state
    let make_activity get_user user saving state =
      (* TODO: use Db.with_transaction here, or have all callers use it appropriately *)
      let wrapper transform =
        Lwter.(transform >>> saving)
        (*Lwter.(
          fun state ->
          Logging.log "Actor for %s called, state %s" (Address.to_0x user) (State.to_yojson_string state);
          state |> transform >>= fun state ->
          Logging.log "Actor for %s returned, state %s; saving..." (Address.to_0x user) (State.to_yojson_string state);
          saving state >>= fun state ->
          Logging.log "Actor for %s saved %s" (Address.to_0x user) (State.to_yojson_string state);
          return state)*)
      in
      let actor = SimpleActor.make ~wrapper state in
      (* TODO: maybe just use Lwt_mvar.create state and leave it to users to transact on it ? *)
      resume_transactions get_user user state; (* TODO: pass the actor as context to that? *)
      actor
  end
  include PersistentActivity(Base)
  let rec get_user user = get get_user user
  let add_transaction : (OngoingTransactionStatus.t, TransactionTracker.t) UserAsyncAction.arr =
    fun transaction_status user_state ->
      let open Lwt in
      let user = user_state.UserState.address in
      let revision = user_state.transaction_counter in
      (*Logging.log "add_transaction %s %s" TransactionTracker.(Key.to_yojson_string Key.{user;revision}) (OngoingTransactionStatus.to_yojson_string transaction_status);*)
      TransactionTracker.(make () Key.{user; revision}
                            (Lwter.const (TransactionStatus.Ongoing transaction_status)))
      >>= fun tracker ->
      if RevisionSet.is_empty (UserState.lens_ongoing_transactions.get user_state) then
        Base.resume_transaction get_user user revision;
      (*Logging.log "ADD_TRANSACTION %s %s => %s" TransactionTracker.(Key.to_yojson_string Key.{user;revision}) (OngoingTransactionStatus.to_yojson_string transaction_status) (TransactionTracker.Key.to_yojson_string (match tracker with (key, _, _) -> key));*)
      UserAsyncAction.return tracker
        (user_state
         |> Lens.modify UserState.lens_transaction_counter Revision.(add one)
         |> Lens.modify UserState.lens_ongoing_transactions (RevisionSet.add revision))
end

let user_action : user:Address.t -> ('i, 'o) UserAsyncAction.arr -> ('i, 'o) Lwt_exn.arr =
  fun ~user action input ->
    SimpleActor.action (User.get_user user) action input

let add_ongoing_transaction : user:Address.t -> (OngoingTransactionStatus.t, TransactionTracker.t) Lwt_exn.arr =
  fun ~user status ->
  user_action ~user User.add_transaction status

let issue_pre_transaction : Address.t -> (PreTransaction.t, TransactionTracker.t) Lwt_exn.arr =
  fun sender pre ->
  if ethereum_user_log then
    Logging.log "ETHUSR: beginning of issue_pre_transaction";
  OngoingTransactionStatus.Wanted pre |> add_ongoing_transaction ~user:sender

let track_transaction : (TransactionTracker.t, FinalTransactionStatus.t) Lwter.arr =
  fun (_key_t, promise, _unit_lwt_u) ->
  if ethereum_user_log then
    Logging.log "ETHUSR: track_transaction, returning promise";
  promise

let check_transaction_confirmed : (FinalTransactionStatus.t, Transaction.t * SignedTransaction.t * TransactionReceipt.t) Lwt_exn.arr =
  fun final_transaction_status ->
  if ethereum_user_log then
    Logging.log "ETHUSR: Beginning of check_transaction_confirmed";
  match final_transaction_status with
  | FinalTransactionStatus.Confirmed (t, s, r) ->
     if ethereum_user_log then
       Logging.log "ETHUSR: check_transaction_confirmed, Case Confirmed";
     return (t, s, r)
  | FinalTransactionStatus.Failed (t, e) ->
     if ethereum_user_log then
       Logging.log "ETHUSR: check_transaction_confirmed, Case Failed e=%s" (Printexc.to_string e);
     fail (TransactionFailed (t, e))

let confirm_pre_transaction : Address.t -> (PreTransaction.t, Transaction.t * SignedTransaction.t * TransactionReceipt.t) Lwt_exn.arr =
  fun address ->
  issue_pre_transaction address
  >>> of_lwt track_transaction
  >>> check_transaction_confirmed

(** Gas used for a transfer transaction. Hardcoded value defined in the Yellowpaper. *)
let transfer_gas_used = TokenAmount.of_int 21000

(* Used only in tests *)
let transfer_tokens ~recipient value =
  PreTransaction.{operation=(Operation.TransferTokens recipient); value; gas_limit=transfer_gas_used}

let make_pre_transaction ~sender operation ?gas_limit ~value : PreTransaction.t Lwt_exn.t =
  if ethereum_user_log then
    Logging.log "ETHUSR: Beginning of make_pre_transaction";
  (match gas_limit with
   | Some x -> return x
   | None -> eth_estimate_gas (TransactionParameters.of_operation sender operation value))
  >>= fun gas_limit ->
  if ethereum_user_log then
    Logging.log "ETHUSR: make_pre_transaction gas_limit=%s value=%s" (TokenAmount.to_string gas_limit) (TokenAmount.to_string value);
  (* TODO: The multiplication by 2 is a hack that needs to be addressed *)
  let gas_limit_n_fold = (TokenAmount.mul (TokenAmount.of_int 2) gas_limit) in
  if ethereum_user_log then
    Logging.log "ETHUSR: gas_limit_n_fold=%s" (TokenAmount.to_string gas_limit_n_fold);
  return PreTransaction.{operation; value; gas_limit=gas_limit_n_fold}

let create_contract ~sender ~code ?gas_limit ~value =
  make_pre_transaction ~sender (Operation.CreateContract code) ?gas_limit ~value

let call_function ~sender ~contract ~call ?gas_limit ~value =
  make_pre_transaction ~sender (Operation.CallFunction (contract, call)) ?gas_limit ~value

let get_status_receipt : TransactionReceipt.t -> bool =
  fun tr -> TokenAmount.equal tr.status TokenAmount.one

let post_operation_kernel : Ethereum_chain.Operation.t -> Address.t -> TokenAmount.t -> TransactionReceipt.t Lwt_exn.t =
  fun operation sender value ->
  let gas_limit_val = None in (* Some kind of arbitrary choice *)
  if ethereum_user_log then
    Logging.log "post_operation_general_kernel : before make_pre_transaction";
  make_pre_transaction ~sender operation ?gas_limit:gas_limit_val ~value
  >>= fun x_pretrans ->
  add_ongoing_transaction ~user:sender (Wanted x_pretrans)
  >>= fun (tracker_key, _, _) ->
  let (_, promise, _) = TransactionTracker.get () tracker_key in
  (Lwt.bind promise (function
  | FinalTransactionStatus.Failed (_, error) ->
     fail error (* bork "Cannot match this" *)
  | FinalTransactionStatus.Confirmed (_transaction, _signed, receipt) ->
     if ethereum_user_log then
       Logging.log "transaction status=%B" (get_status_receipt receipt);
     Lwt_exn.return receipt))

let post_operation : operation:Ethereum_chain.Operation.t -> sender:Address.t -> value:TokenAmount.t -> TransactionReceipt.t Lwt_exn.t =
  fun ~operation ~sender ~value ->
  let rec submit_operation : unit -> TransactionReceipt.t Lwt_exn.t =
    fun () ->
    Lwt_exn.bind (post_operation_kernel operation sender value)
      (fun ereceipt ->
        (if get_status_receipt ereceipt then
           Lwt_exn.return ereceipt
         else
           (if ethereum_user_log then
              Logging.log "receipt is not true, ereceipt=%s" (TokenAmount.to_string ereceipt.status);
            Lwt_exn.bind (Ethereum_watch.sleep_delay_exn 1.0) (fun () -> submit_operation ()))
        )
      ) in
  submit_operation ()

(*
let Option.default : 'a -> 'a option -> 'a =
  fun val_return val_opt ->
  match val_opt with
  | None -> val_return
  | Some x -> x
 *)

module Test = struct
  open Lwt_exn
  (* open Hex *)
  open Digesting
  open Signing.Test
  (* open Ethereum_abi *)

  let prefunded_address_mutex = Lwt_mutex.create ()
  let prefunded_address = ref None

  let get_prefunded_address () =
    Lwt_mutex.with_lock prefunded_address_mutex
      (fun () ->
         match !prefunded_address with
         | Some x -> return x
         | None ->
           Ethereum_transaction.get_first_account ()
           >>= fun address ->
           register_keypair "Croesus"
             {(keypair_of_0x (* KLUGE: Unrelated keypair, wherein we override the address *)
                 "0xd56984dc083d769701714eeb1d4c47a454255a3bbc3e9f4484208c52bda3b64e"
                 "0x0423a7cd9a03fa9c5857e514ae5acb18ca91e07d69453ed85136ea6a00361067b860a5b20f1153333aef2d1ba13b1d7a52de2869d1f62371bf81bf803c21c67aca"
                 "") with address};
           prefunded_address := Some address;
           return address)

  let display_balance display address balance =
    display
      (nicknamed_string_of_address address)
      (TokenAmount.to_0x balance)

  let ensure_address_prefunded prefunded_address amount address =
    let open TokenAmount in
    eth_get_balance (address, BlockParameter.Pending)
    >>= fun balance ->
    Logging.log "address=%s" (nicknamed_string_of_address address);
    Logging.log "Now working something balance=%s" (TokenAmount.to_string balance);
    if compare balance amount >= 0 then
      display_balance (printf "Account %s contains %s wei.\n") address balance
    else
      begin
        display_balance (printf "Account %s only contains %s wei. Funding.\n") address balance
        >>= fun () ->
        Logging.log "Before transfer_tokens";
        transfer_tokens ~recipient:address (sub amount balance)
        |> confirm_pre_transaction prefunded_address
        >>= fun _ ->
        Logging.log "Before call to eth_get_balance";
        eth_get_balance (address, BlockParameter.Pending)
        >>= fun balance -> display_balance (printf "Account %s now contains %s wei.\n") address balance
      end

  (* create accounts, fund them *)
  let ensure_test_account
        ?(min_balance=TokenAmount.of_string "1000000000000000000") prefunded_address (nickname, keypair) =
    register_keypair nickname keypair;
    Ethereum_transaction.ensure_private_key keypair
    >>= ensure_address_prefunded prefunded_address min_balance

  let fund_accounts ?min_balance () =
    get_prefunded_address ()
    >>= fun prefunded_address ->
    list_iter_s (ensure_test_account ?min_balance prefunded_address)
      [("Alice", alice_keys); ("Bob", bob_keys); ("Trent", trent_keys)]


  (** Has a transaction given by a hash successfully executed,
      and does the Ethereum network report information that match what we expected? *)
  [@@@warning "-32"]
  let check_transaction_execution (transaction_hash: digest) (transaction: Transaction.t) : bool Lwt_exn.t =
    eth_get_transaction_receipt transaction_hash
    >>= arr (function
            | Some TransactionReceipt.{status} -> TokenAmount.sign status = 1
            | _ -> false)
    >>= fun executed ->
    assert executed;
    Ethereum_json_rpc.eth_get_transaction_by_hash transaction_hash
    >>= fun info ->
    let tx_header = transaction.tx_header in
    assert (info.from = Some tx_header.sender);
    assert (info.nonce = tx_header.nonce);
    assert (TokenAmount.compare info.gas tx_header.gas_limit <= 0);
    assert (TokenAmount.compare info.gas_price tx_header.gas_price <= 0);
    assert (TokenAmount.compare info.value tx_header.value = 0);
    assert (match transaction.operation with (* operation-specific checks *)
            | TransferTokens recipient_address -> info.to_ = Some recipient_address
            | CreateContract data -> info.input = data
            | CallFunction (contract_address, call_input) ->
               info.to_ = Some contract_address && info.input = call_input) ;
    return true

  (* TODO re-enable
  let%test "Ethereum-testnet-transfer" =
    Logging.log "\nTEST: Ethereum-testnet-transfer\n";
    Lwt_exn.run
      (fun () ->
        of_lwt Db.open_connection "unit_test_db"
        >>= fun () ->
        get_prefunded_address ()
        >>= fun croesus ->
        transfer_tokens ~recipient:alice_address (TokenAmount.of_int 1000000000)
        |> confirm_pre_transaction croesus
        >>= fun (transaction, _signed_tx, TransactionReceipt.{transaction_hash}) ->
        check_transaction_execution transaction_hash transaction)
      ()
      *)

  (*
  let test_contract_code () =
    "contracts/test/HelloWorld.bin"
    |> Config.get_build_filename
    |> read_file
    |> parse_hex_string
    |> Bytes.of_string

  let list_only_element = function
    | [x] -> x
    | _ -> Lib.bork "list isn't a singleton"
  *)

(* TODO re-enable
  let%test "Ethereum-testnet-contract-failure" =
    (Logging.log "\nTEST: contract-failure-on-Ethereum-testnet!!\n";
    Lwt_exn.run
     (fun () ->
        of_lwt Db.open_connection "unit_test_db"
        >>= fun () ->
        get_prefunded_address ()
        >>= fun sender ->
        let code = test_contract_code () in
        create_contract ~sender ~code
        (* Failure due to bogus gas_limit *)
        ~gas_limit:(TokenAmount.of_int 100000) TokenAmount.zero
        >>= (trying (confirm_pre_transaction sender)
        >>> (function
        | Ok _    -> return false
        (* TransactionTracker returns a FinalTransactionStatus after TransactionRejected is thrown *)
        | Error TransactionFailed (_, _) -> return true
        | Error _ -> return false))))
    ()
 *)

  (* TODO re-enable
  let%test "Ethereum-testnet-contract-success" =
    Logging.log "\nTEST: contract-success-on-Ethereum-testnet!!\n";
    Logging.log "SUBTEST: create the contract\n";
    Lwt_exn.run
      (fun () ->
        of_lwt Db.open_connection "unit_test_db"
        >>= fun () ->
        get_prefunded_address ()
        >>= fun sender ->
        let code = test_contract_code () in
        create_contract ~sender ~code ?gas_limit:None ~value:TokenAmount.zero
        >>= confirm_pre_transaction sender
        >>= (function | (_, _, {contract_address=(Some contract)}) -> return contract
                      | _ -> bork "Failed to create contract")
        >>= fun contract ->
        Logging.log "SUBTEST: call contract function hello with no argument\n";
        let call = encode_function_call { function_name = "hello"; parameters = [] } in
        call_function ~sender ~contract ~call  ~value:TokenAmount.zero
        >>= confirm_pre_transaction sender
        >>= fun (tx, _, {block_number}) ->
        eth_call (CallParameters.of_transaction tx, Block_number Revision.(sub block_number one))
        >>= fun data ->
        Logging.log "hello replied: %s\n" (unparse_0x_data data);
        Logging.log "SUBTEST: call contract function mul42 with one number argument\n";
        let call = encode_function_call
                     { function_name = "mul42"; parameters = [ abi_uint (Z.of_int 47) ] } in
         call_function ~sender ~contract ~call ~value:TokenAmount.zero
         >>= confirm_pre_transaction sender
         >>= fun (tx, _, {block_number}) ->
         eth_call (CallParameters.of_transaction tx, Block_number Revision.(sub block_number one))
         >>= fun data ->
         Logging.log "mul42 replied: %s\n" (unparse_0x_data data);
         let mul42_encoding =
           let tuple_value, tuple_ty = abi_tuple_of_abi_values [abi_uint (Z.of_int 1974)] in
           encode_abi_value tuple_value tuple_ty in
         assert (data = Bytes.to_string mul42_encoding);

         Logging.log "SUBTEST: call contract function greetings with one string argument\n";
         let call = encode_function_call
                      { function_name = "greetings";
                        parameters = [ abi_string "Croesus" ] } in
         call_function ~sender ~contract ~call ~value:TokenAmount.zero
         >>= confirm_pre_transaction sender
         >>= fun (tx, _, {block_number; logs}) ->
         let receipt_log = list_only_element logs in
         let log_contract_address = receipt_log.address in
         assert (log_contract_address = contract) ;
         let topic_event = list_only_element receipt_log.topics in
         let greetings_croesus = (String_value "Greetings, Croesus", String) in
         let greetings_encoding =
           let tuple_value, tuple_ty = abi_tuple_of_abi_values [greetings_croesus] in
           encode_abi_value tuple_value tuple_ty in
         Logging.log "expecting:        %s\n" (unparse_0x_bytes greetings_encoding);
         let function_signature = {function_name= "greetingsEvent"; parameters= [greetings_croesus]} in
         let function_signature_digest = function_signature |> function_signature_digest in
         assert (Digest.equal topic_event function_signature_digest) ;
         (* the log data is the encoding of the parameter passed to the event *)
         let data = receipt_log.data in
         Logging.log "receipt log data: %s\n" (unparse_0x_bytes data);
         eth_call (CallParameters.of_transaction tx, Block_number Revision.(sub block_number one))
         >>= fun result ->
         Logging.log "computed reply:   %s\n" (unparse_0x_data result);
         assert (result = Bytes.to_string data);
         assert (data = greetings_encoding);
         (* TODO: add a stateful function, and check the behavior of eth_call wrt block_number *)
         return true)
     ()
     *)
end<|MERGE_RESOLUTION|>--- conflicted
+++ resolved
@@ -363,22 +363,9 @@
     let hash = signed.SignedTransaction.tx.hash in
     let open Lwt_exn in
     send_raw_transaction sender signed
-<<<<<<< HEAD
     >>= (fun hash -> Logging.log "sent txhash=%s" (Digest.to_hex_string hash); return hash)
-    (*    >>= Ethereum_json_rpc.eth_get_transaction_receipt *)
     >>= get_transaction_receipt_reattempt 
     >>= (fun receipt -> Logging.log "got receipt %s" (option_to_yojson TransactionReceipt.to_yojson receipt |> string_of_yojson); return receipt)
-=======
-    >>= (fun hash ->
-      if ethereum_user_log then
-        Logging.log "sent txhash=%s" (Digest.to_hex_string hash);
-      return hash)
-    >>= Ethereum_json_rpc.eth_get_transaction_receipt
-    >>= (fun receipt ->
-      if ethereum_user_log then
-        Logging.log "got receipt %s" (option_to_yojson TransactionReceipt.to_yojson receipt |> string_of_yojson);
-      return receipt)
->>>>>>> 688eaac9
     >>= (function
       | Some receipt -> check_transaction_receipt_status receipt
       | None ->
