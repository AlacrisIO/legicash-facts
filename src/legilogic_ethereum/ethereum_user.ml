--- conflicted
+++ resolved
@@ -467,11 +467,7 @@
                                    if ethereum_user_log then
                                      Logging.log "ETHUSR: TransactionTracker, Error TransactionRejected";
                                    return (Error TransactionRejected)
-<<<<<<< HEAD
-                                 | Error e ->
-=======
                                 | Error e ->
->>>>>>> 3ab3bea8
                                    if ethereum_user_log then
                                      Logging.log "ETHUSR: TransactionTracker, Error e=%s" (Printexc.to_string e);
                                    fail e)))
@@ -693,17 +689,6 @@
   fun ~operation ~sender ~value_send ->
   let rec submit_operation : unit -> TransactionReceipt.t Lwt_exn.t =
     fun () ->
-<<<<<<< HEAD
-    Lwt_exn.bind (post_operation_kernel operation sender value_send)
-      (fun ereceipt ->
-        (if get_status_receipt ereceipt then
-           Lwt_exn.return ereceipt
-         else
-           (if ethereum_user_log then
-              Logging.log "receipt is not true, ereceipt=%s" (TokenAmount.to_string ereceipt.status);
-            Lwt_exn.bind (Ethereum_watch.sleep_delay_exn 1.0) (fun () -> submit_operation ()))
-        )
-=======
     post_operation_kernel operation sender value
     >>= fun ereceipt ->
     if get_status_receipt ereceipt then
@@ -713,7 +698,6 @@
          Logging.log "receipt is not true, ereceipt=%s" (TokenAmount.to_string ereceipt.status);
        sleep_delay_exn 1.0
        >>= submit_operation
->>>>>>> 3ab3bea8
       ) in
   submit_operation ()
 
