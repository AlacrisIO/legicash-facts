--- conflicted
+++ resolved
@@ -2,10 +2,6 @@
 open Lib
 open Yojsoning
 open Marshaling
-<<<<<<< HEAD
-(* open Tag *)
-=======
->>>>>>> 0fb128ad
 open Persisting
 open Types
 open Signing
