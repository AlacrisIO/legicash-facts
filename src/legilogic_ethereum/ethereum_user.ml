--- conflicted
+++ resolved
@@ -185,40 +185,7 @@
 exception TransactionFailed of OngoingTransactionStatus.t * exn
 exception NonceTooLow
 
-<<<<<<< HEAD
-let check_confirmation_deep_enough (confirmation : Confirmation.t) : Confirmation.t t =
-  Logging.log "check_confirmation_deep_enough %s" (Confirmation.to_yojson_string confirmation);
-  eth_block_number ()
-  >>= fun block_number ->
-  Logging.log "CONF: block_number=%s" (Revision.to_string block_number);
-  Logging.log "CONF: confirmation.block_number=%s" (Revision.to_string confirmation.block_number);
-  Logging.log "CONF: block_depth_for_confirmation=%s" (Revision.to_string block_depth_for_confirmation);
-  if Revision.(is_add_valid confirmation.block_number block_depth_for_confirmation
-               && compare block_number (add confirmation.block_number block_depth_for_confirmation)
-                  >= 0) then
-    (Logging.log "CONF: Ok case, returning confirmation";
-     return confirmation)
-  else
-    (Logging.log "CONF: Error returning Still_pending";
-     fail Still_pending)
-
-let check_confirmation_deep_enough_bool (confirmation : Confirmation.t) : bool Lwt_exn.t =
-               Logging.log "check_confirmation_deep_enough %s" (Confirmation.to_yojson_string confirmation);
-  eth_block_number ()
-  >>= fun block_number ->
-  if Revision.(is_add_valid confirmation.block_number block_depth_for_confirmation
-               && compare block_number (add confirmation.block_number block_depth_for_confirmation)
-                  >= 0) then
-    return true
-  else
-    return false
-
-
-
-type nonce_operation = Next | Reset [@@deriving yojson]
-=======
 type nonce_operation = Peek | Next | Reset [@@deriving yojson]
->>>>>>> 0195e569
 
 module NonceTracker = struct
   open Lwter
@@ -239,27 +206,6 @@
     type t = (nonce_operation, Nonce.t) Lwter.arr
 
     let make_activity () address saving =
-<<<<<<< HEAD
-      sequentialize
-        (fun op state ->
-           let reset () =
-             Lwt_exn.run_lwt
-               (retry ~retry_window:0.01 ~max_window:5.0 ~max_retries:None
-                  Ethereum_json_rpc.eth_get_transaction_count)
-               (address, BlockParameter.Latest) in
-           let continue result state =
-             saving state >>= const (result, state) in
-           let next nonce = continue nonce (Some Nonce.(add one nonce)) in
-           (match (op, state) with
-            | (Reset, _) ->
-              continue Nonce.zero None
-            | (Next, None) ->
-              reset () >>= next
-            | (Next, Some nonce) ->
-               Logging.log "ETHUSR: NonceTracker nonce=%s" (Revision.to_string nonce);
-               next nonce)
-           (*>>= fun (result, new_state) -> Logging.log "NonceTracker %s %s %s => %s %s" (Address.to_0x address) (op |> nonce_operation_to_yojson |> string_of_yojson) (State.to_yojson_string state) (Revision.to_0x result) (State.to_yojson_string new_state) ; return (result, new_state)*))
-=======
       sequentialize @@ fun op state ->
          let rec reset () = Lwt_exn.run_lwt
            (retry
@@ -286,11 +232,11 @@
           | (Next, Some nonce) ->
              Logging.log "ETHUSR: NonceTracker nonce=%s" (Revision.to_string nonce);
              next nonce
->>>>>>> 0195e569
   end
   include PersistentActivity(Base)
   module State = Base.State
   let reset address = get () address Reset >>= const ()
+  let peek address = get () address Peek
   let next address = get () address Next
 end
 
@@ -313,11 +259,7 @@
       fail Missing_password)
   >>= fun password ->
   Logging.log "ETHUSR: Before personal_sign_transaction";
-<<<<<<< HEAD
-  personal_sign_transaction (transaction_to_parameters transaction, password)
-=======
   personal_sign_transaction (TransactionParameters.of_transaction transaction, password)
->>>>>>> 0195e569
   >>= fun signed ->
   Logging.log "ETHUSR: Before final return in sign_transaction";
   return (transaction, signed)
@@ -327,11 +269,7 @@
 let make_signed_transaction (sender : Address.t) (operation : Operation.t) (value : TokenAmount.t) (gas_limit : TokenAmount.t) : (Transaction.t * SignedTransaction.t) Lwt_exn.t =
   make_tx_header (sender, value, gas_limit)
   >>= fun tx_header ->
-<<<<<<< HEAD
-  Logging.log "ETHUSR: Before the sign_transaction";
-=======
   Logging.log "Before the sign_transaction";
->>>>>>> 0195e569
   sign_transaction Transaction.{tx_header; operation}
 
 
@@ -353,27 +291,16 @@
      nonce_too_low sender
   | Ok (Some receipt) ->
      Logging.log "ETHUSR: confirmed_or_nonce_too_low CASE: Ok (Some receipt)";
-<<<<<<< HEAD
-     confirmation_of_transaction_receipt receipt |> Lwt_exn.return
-  | Error e ->
-     Logging.log "ETHUSR: confirmed_or_nonce_too_low CASE: Error e";
-     Lwt_exn.fail e
-=======
      check_transaction_receipt_status receipt
   | Error e ->
      Logging.log "ETHUSR: confirmed_or_nonce_too_low CASE: Error e";
      Lwt_exn.fail e
 
 exception Replacement_transaction_underpriced
->>>>>>> 0195e569
 
 let send_raw_transaction : Address.t -> (SignedTransaction.t, Digest.t) Lwt_exn.arr =
   fun sender signed ->
     Logging.log "ETHUSR: send_raw_transaction %s" (SignedTransaction.to_yojson_string signed);
-<<<<<<< HEAD
-    let open Lwter in
-=======
->>>>>>> 0195e569
     match signed with
     | SignedTransaction.{raw;tx={hash}} ->
       Lwter.bind (eth_send_raw_transaction raw)
@@ -415,23 +342,11 @@
         >>= fun sender_nonce ->
         Logging.log "sender_nonce=%s nonce=%s" (Revision.to_string sender_nonce) (Revision.to_string nonce);
         if Nonce.(compare sender_nonce nonce > 0) then
-<<<<<<< HEAD
-          (Logging.log "Case confirmed_or_nonce_too_low";
-           confirmed_or_nonce_too_low sender hash)
-        else
-          (Logging.log "Case fail Still_pending";
-           fail Still_pending)
-      | Some receipt ->
-        Logging.log "send_and_confirm: Some case case";
-        confirmation_of_transaction_receipt receipt |> return)
-    >>= check_confirmation_deep_enough
-=======
           confirmed_or_known_issue sender hash
         else
           fail Still_pending)
 
     >>= check_receipt_sufficiently_confirmed
->>>>>>> 0195e569
 
 module TransactionTracker = struct
   open Lwter
@@ -483,27 +398,6 @@
                            (retry ~retry_window:0.05 ~max_window:30.0 ~max_retries:None
                               (trying send_and_confirm_transaction
                                >>> (function
-<<<<<<< HEAD
-                                    | Ok confirmation ->
-                                       Logging.log "ETHUSR: TransactionTracker, Ok confirmation";
-                                       return (Ok confirmation)
-                                    | Error NonceTooLow ->
-                                       Logging.log "ETHUSR: TransactionTracker, Error NonceTooLow";
-                                       return (Error NonceTooLow)
-                                    | Error e ->
-                                       Logging.log "ETHUSR: TransactionTracker, Error e";
-                                       fail e))))
-             >>= (function
-               | Ok confirmation ->
-                  Logging.log "ETHC: Ok case";
-                  FinalTransactionStatus.Confirmed (transaction, confirmation) |> finalize
-               | Error NonceTooLow ->
-                  Logging.log "ETHC: Error NonceTooLow case";
-                 OngoingTransactionStatus.Wanted (Transaction.pre_transaction transaction) |> continue
-               | Error error ->
-                  Logging.log "ETHC: Error error case";
-                  invalidate ongoing error))
-=======
                                  | Ok receipt ->
                                    Logging.log "ETHUSR: TransactionTracker, Ok receipt A";
                                    return (Ok receipt)
@@ -526,7 +420,6 @@
                | Error error ->
                  Logging.log "ETHUSR: TransactionTracker, Error error";
                  invalidate ongoing error))
->>>>>>> 0195e569
         | Final x -> return x in
       key, (ready >>= fun () -> loop state), notify_ready
   end
@@ -673,13 +566,7 @@
   Logging.log "ETHUSR: Beginning of make_pre_transaction";
   (match gas_limit with
    | Some x -> return x
-<<<<<<< HEAD
-   | None ->
-      Logging.log "ETHUSR: None case";
-      eth_estimate_gas (operation_to_parameters sender operation))
-=======
    | None -> eth_estimate_gas (TransactionParameters.of_operation sender operation))
->>>>>>> 0195e569
   >>= fun gas_limit ->
   Logging.log "ETHUSR: make_pre_transaction gas_limit=%s value=%s" (TokenAmount.to_string gas_limit) (TokenAmount.to_string value);
   (* TODO: The multiplication by 2 is a hack that needs to be addressed *)
@@ -728,11 +615,7 @@
     let open TokenAmount in
     eth_get_balance (address, BlockParameter.Pending)
     >>= fun balance ->
-<<<<<<< HEAD
-    Logging.log "address=%s" (nicknamed_string_of_address address);
-=======
     Logging.log	"address=%s" (nicknamed_string_of_address address);
->>>>>>> 0195e569
     Logging.log "Now working something balance=%s" (TokenAmount.to_string balance);
     if compare balance amount >= 0 then
       display_balance (printf "Account %s contains %s wei.\n") address balance
@@ -746,11 +629,7 @@
         >>= fun _ ->
         Logging.log "Before call to eth_get_balance";
         eth_get_balance (address, BlockParameter.Pending)
-<<<<<<< HEAD
-        >>= fun balance -> display_balance (printf "Account %s now contains %s wei.\n") address balance
-=======
         >>= fun balance -> display_balance (printf "Account %s nowAS contains %s wei.\n") address balance
->>>>>>> 0195e569
       end
 
   (* create accounts, fund them *)
