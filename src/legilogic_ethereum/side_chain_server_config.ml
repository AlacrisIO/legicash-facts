--- conflicted
+++ resolved
@@ -52,11 +52,7 @@
     { num_timestamps                       : int
     ; delay_wait_ethereum_watch_in_seconds : float
     ; challenge_duration_in_seconds        : int
-<<<<<<< HEAD
-    ; period_state_update                  : int
-=======
     ; state_update_period_in_seconds       : int
->>>>>>> b2bfac6d
     } [@@deriving of_yojson]
 
   type fee_schedule_config_t =
@@ -119,11 +115,7 @@
 
   let (challenge_duration_in_seconds_f : float) = Float.of_int challenge_duration_in_seconds_i
 
-<<<<<<< HEAD
-  let (period_state_update_f : float) = Float.of_int config.sidechain_config.period_state_update
-=======
   let (state_update_period_in_seconds_f : float) = Float.of_int config.sidechain_config.state_update_period_in_seconds
->>>>>>> b2bfac6d
 
   (* Recommended default values:
      deposit_fee       = "10000000000000" (* 1e13 wei = 1e-5 ether ~= .24 cent *)
