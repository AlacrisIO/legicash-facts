--- conflicted
+++ resolved
@@ -52,12 +52,9 @@
     { num_timestamps                       : int
     ; delay_wait_ethereum_watch_in_seconds : float
     ; challenge_duration_in_seconds        : int
-<<<<<<< HEAD
     ; use_contract_address_file            : int
     ; contract_address                     : string
-=======
     ; state_update_period_in_seconds       : int
->>>>>>> b2bfac6d
     } [@@deriving of_yojson]
 
   type fee_schedule_config_t =
