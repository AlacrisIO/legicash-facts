--- conflicted
+++ resolved
@@ -51,13 +51,9 @@
   type sidechain_config_t =
     { num_timestamps                       : int
     ; delay_wait_ethereum_watch_in_seconds : float
-<<<<<<< HEAD
-    ; challenge_duration_in_seconds        : int
+    ; challenge_period_in_blocks           : int
     ; use_contract_address_file            : int
     ; contract_address                     : string
-=======
-    ; challenge_period_in_blocks           : int
->>>>>>> fd2648d9
     ; state_update_period_in_seconds       : int
     } [@@deriving of_yojson]
 
