--- conflicted
+++ resolved
@@ -113,23 +113,7 @@
   include YojsonableS with type t := t
 end
 
-<<<<<<< HEAD
-=======
-
-val operation_to_parameters : Address.t -> Operation.t -> TransactionParameters.t
-val pre_transaction_to_parameters : Address.t -> PreTransaction.t -> TransactionParameters.t
-val transaction_to_parameters : Transaction.t -> TransactionParameters.t
-
-(* Returned by eth_signTransaction *)
-module SignedTransaction : sig
-  type t =
-    { raw: Data.t
-    ; tx: TransactionInformation.t } [@@deriving show]
-  include PersistableS with type t := t
-end
-
-
->>>>>>> 1e400259
+
 module LogObject : sig
   type t =
     { removed: bool (* true when the log was removed, due to a chain reorganization. false if its a valid log. *)
@@ -261,7 +245,8 @@
 module ParitySignedTransaction : sig
   type t =
     { raw: Data.t
-    ; tx: TransactionInformation.t } [@@deriving show]
+    ; tx:  TransactionInformation.t
+    } [@@deriving show]
   include PersistableS with type t := t
 end
 
@@ -311,7 +296,8 @@
 module SignedTransaction : sig
   type t =
     { raw: Data.t
-    ; tx: SignedTx.t } [@@deriving show]
+    ; tx:  SignedTx.t
+    } [@@deriving show]
   include PersistableS with type t := t
 end
 
