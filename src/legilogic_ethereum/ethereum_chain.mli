open Legilogic_lib
open Yojsoning
open Signing
open Persisting
open Types
open Merkle_trie

(** TODO: use Quantity everywhere, like the yellow paper, or maybe use Cardinal and Ordinal *)

module Quantity : UIntS with type t = UInt256.t

module TokenAmount : UIntS with type t = UInt256.t

module Nonce : UIntS with type t = Revision.t

module AccountMap : (MerkleTrieS with type key = Address.t and type value = TokenAmount.t)

(** State of a main chain block.
    TODO:
    1- Make it work with Ethereum, where it describes a block
    2- Make another variant work for tezos, where it's a Block_header.t (?)
    3- Abstract into a module signature that can be provided by one or the other.
*)
module State : sig
  type t = {revision: Revision.t; accounts: AccountMap.t}
  [@@deriving lens { prefix=true } ]
  include PersistableS with type t := t
end

(** TODO: make sure it matches Ethereum transfer data *)
module TxHeader : sig
  type t =
    { sender: Address.t
    ; nonce: Nonce.t
    ; gas_price: TokenAmount.t
    ; gas_limit: TokenAmount.t
    ; value: TokenAmount.t }
  [@@deriving lens { prefix=true }, rlp]
  include PersistableS with type t := t
end

module Operation : sig
<<<<<<< HEAD
 type t =
   (* TransferTokens where this Address is the recipient *)
   | TransferTokens of Address.t
   (* CreateContract where the Bytes is the code for the contract *)
   | CreateContract of Bytes.t
   (* CallFunction where the Address is the address of the function/contract being called and
      where Bytes are the bytes to be sent in the blockchain transaction representing the hash
      of the signature of the combination of the function name and paramters *)
   | CallFunction of Address.t * Bytes.t
 include PersistableS with type t := t
=======
  type t =
    | TransferTokens of Address.t
    (* recipient *)
    | CreateContract of Bytes.t
    (* code *)
    | CallFunction of Address.t * Bytes.t
  [@@deriving rlp]
  include PersistableS with type t := t
>>>>>>> 919f2917
end

module PreTransaction : sig
  type t = {operation: Operation.t; value: TokenAmount.t; gas_limit: TokenAmount.t}
  [@@deriving rlp]
  include PersistableS with type t := t
end

module Transaction : sig
  type t = {tx_header: TxHeader.t; operation: Operation.t}
  [@@deriving lens { prefix=true }, rlp]
  include PersistableS with type t := t
  val pre_transaction: t -> PreTransaction.t
end

module SignedTransactionData : sig
  type t =
    { nonce : Revision.t
    ; gas_price : TokenAmount.t
    ; gas_limit : TokenAmount.t
    ; to_address : Address.t
    ; value : TokenAmount.t
    ; data : Data.t
    ; v : UInt256.t (* before signing it's the chain ID, after it's from the signature *)
    ; r : Data256.t (* before signing it's 0; after it's from the signature *)
    ; s : Data256.t } (* before signing it's 0; after it's from the signature *)
  [@@deriving lens { prefix=true }]
  include PersistableS with type t := t
end

module Confirmation : sig
  type t = { transaction_hash: Digest.t
           ; transaction_index: Revision.t
           ; block_number: Revision.t
<<<<<<< HEAD
           ; block_hash: Digest.t }
=======
           ; block_hash: digest }
  [@@deriving rlp]
>>>>>>> 919f2917
  include PersistableS with type t := t
end

val genesis_state : State.t<|MERGE_RESOLUTION|>--- conflicted
+++ resolved
@@ -40,7 +40,6 @@
 end
 
 module Operation : sig
-<<<<<<< HEAD
  type t =
    (* TransferTokens where this Address is the recipient *)
    | TransferTokens of Address.t
@@ -50,17 +49,8 @@
       where Bytes are the bytes to be sent in the blockchain transaction representing the hash
       of the signature of the combination of the function name and paramters *)
    | CallFunction of Address.t * Bytes.t
+  [@@deriving rlp]
  include PersistableS with type t := t
-=======
-  type t =
-    | TransferTokens of Address.t
-    (* recipient *)
-    | CreateContract of Bytes.t
-    (* code *)
-    | CallFunction of Address.t * Bytes.t
-  [@@deriving rlp]
-  include PersistableS with type t := t
->>>>>>> 919f2917
 end
 
 module PreTransaction : sig
@@ -95,12 +85,8 @@
   type t = { transaction_hash: Digest.t
            ; transaction_index: Revision.t
            ; block_number: Revision.t
-<<<<<<< HEAD
            ; block_hash: Digest.t }
-=======
-           ; block_hash: digest }
   [@@deriving rlp]
->>>>>>> 919f2917
   include PersistableS with type t := t
 end
 
