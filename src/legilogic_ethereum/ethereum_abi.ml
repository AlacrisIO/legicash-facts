--- conflicted
+++ resolved
@@ -263,11 +263,6 @@
   | Bool_value x -> x
   | _ -> bork "The input is not a bool as required"
 
-<<<<<<< HEAD
-=======
-
-
->>>>>>> 1e400259
 let big_endian_bytes_of_uint num_bits nat =
   big_endian_bytes_of_nat "uint" num_bits nat nat
 
